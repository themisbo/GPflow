# Copyright 2017 Mark van der Wilk
#
# Licensed under the Apache License, Version 2.0 (the "License");
# you may not use this file except in compliance with the License.
# You may obtain a copy of the License at
#
# http://www.apache.org/licenses/LICENSE-2.0
#
# Unless required by applicable law or agreed to in writing, software
# distributed under the License is distributed on an "AS IS" BASIS,
# WITHOUT WARRANTIES OR CONDITIONS OF ANY KIND, either express or implied.
# See the License for the specific language governing permissions and
# limitations under the License.

import numpy as np
from numpy.testing import assert_allclose, assert_equal
import pytest
import gpflow
<<<<<<< HEAD
from gpflow.inducing_variables import InducingPoints, Multiscale
from gpflow.covariances import Kuu, Kuf
from gpflow.config import default_jitter


@pytest.mark.parametrize('N, D', [[17, 3], [10, 7]])
def test_inducing_points_inducing_variable_len(N, D):
    Z = np.random.randn(N, D)
    inducing_variables = InducingPoints(Z)
    assert_equal(len(inducing_variables), N)


_kernel_setups = [
    gpflow.kernels.SquaredExponential(variance=0.46,
                                      lengthscale=np.random.uniform(0.5, 3., 5),
                                      ard=True),
    gpflow.kernels.Periodic(period=0.4, variance=1.8)
]


@pytest.mark.parametrize('N', [10, 101])
@pytest.mark.parametrize('kernel', _kernel_setups)
def test_inducing_equivalence(N, kernel):
    # Inducing inducing must be the same as the kernel evaluations
    Z = np.random.randn(N, 5)
    inducing_variables = InducingPoints(Z)
    assert_allclose(Kuu(inducing_variables, kernel), kernel(Z))


@pytest.mark.parametrize('N, M, D', [[23, 13, 3], [10, 5, 7]])
def test_multi_scale_inducing_equivalence_inducing_points(N, M, D):
    # Multiscale must be equivalent to inducing points when variance is zero
    Xnew, Z = np.random.randn(N, D), np.random.randn(M, D)
    rbf = gpflow.kernels.SquaredExponential(1.3441, lengthscale=np.random.uniform(0.5, 3., D))
    inducing_variable_zero_lengthscale = Multiscale(Z, scales=np.zeros(Z.shape))
    inducing_variable_inducing_point = InducingPoints(Z)

    multi_scale_Kuf = Kuf(inducing_variable_zero_lengthscale, rbf, Xnew)
    inducing_point_Kuf = Kuf(inducing_variable_inducing_point, rbf, Xnew)

    deviation_percent_Kuf = np.max(
        np.abs(multi_scale_Kuf - inducing_point_Kuf) / inducing_point_Kuf *
        100)
    assert deviation_percent_Kuf < 0.1

    multi_scale_Kuu = Kuu(inducing_variable_zero_lengthscale, rbf)
    inducing_point_Kuu = Kuu(inducing_variable_inducing_point, rbf)

    deviation_percent_Kuu = np.max(
        np.abs(multi_scale_Kuu - inducing_point_Kuu) / inducing_point_Kuu *
        100)
    assert deviation_percent_Kuu < 0.1


_inducing_variables_and_kernels = [
    [
        InducingPoints(np.random.randn(71, 2)),
        gpflow.kernels.SquaredExponential(variance=1.84,
                                          lengthscale=np.random.uniform(0.5, 3., 2))
    ],
    [
        InducingPoints(np.random.randn(71, 2)),
        gpflow.kernels.Matern12(variance=1.84,
                                lengthscale=np.random.uniform(0.5, 3., 2))
    ],
    [
        Multiscale(np.random.randn(71, 2),
                   np.random.uniform(0.5, 3, size=(71, 2))),
        gpflow.kernels.SquaredExponential(variance=1.84,
                                          lengthscale=np.random.uniform(0.5, 3., 2))
    ]
]


@pytest.mark.parametrize('inducing_variable, kernel', _inducing_variables_and_kernels)
def test_inducing_variables_psd_schur(inducing_variable, kernel):
    # Conditional variance must be PSD.
    X = np.random.randn(5, 2)
    Kuf_values = Kuf(inducing_variable, kernel, X)
    Kuu_values = Kuu(inducing_variable, kernel, jitter=default_jitter())
    Kff_values = kernel(X)
    Qff_values = Kuf_values.numpy().T @ np.linalg.solve(Kuu_values, Kuf_values)
    assert np.all(np.linalg.eig(Kff_values - Qff_values)[0] > 0.0)
=======
from gpflow import features
from gpflow import settings
from gpflow.test_util import GPflowTestCase


class TestInducingPoints(GPflowTestCase):
    def test_feature_len(self):
        with self.test_context():
            N, D = 17, 3
            Z = np.random.randn(N, D)
            f = gpflow.features.InducingPoints(Z)

            self.assertTrue(len(f), N)
            with gpflow.params_as_tensors_for(f):
                self.assertTrue(len(f), N)
                # GPflow does not support re-assignment with different shapes at the moment

    def test_inducing_points_equivalence(self):
        # Inducing features must be the same as the kernel evaluations
        with self.test_context() as session:
            Z = np.random.randn(101, 3)
            f = features.InducingPoints(Z)

            kernels = [
                gpflow.kernels.RBF(3, 0.46, lengthscales=np.array([0.143, 1.84, 2.0]), ARD=True),
                gpflow.kernels.Periodic(3, 0.4, 1.8)
            ]

            for k in kernels:
                self.assertTrue(np.allclose(session.run(features.Kuu(f, k)), k.compute_K_symm(Z)))


class TestMultiScaleInducing(GPflowTestCase):
    def prepare(self):
        rbf = gpflow.kernels.RBF(2, 1.3441, lengthscales=np.array([0.3414, 1.234]))
        Z = np.random.randn(23, 3)
        feature_0lengthscale = gpflow.features.Multiscale(Z, np.zeros(Z.shape))
        feature_inducingpoint = gpflow.features.InducingPoints(Z)
        return rbf, feature_0lengthscale, feature_inducingpoint

    def test_equivalence_inducing_points(self):
        # Multiscale must be equivalent to inducing points when variance is zero
        with self.test_context() as session:
            rbf, feature_0lengthscale, feature_inducingpoint = self.prepare()
            Xnew = np.random.randn(13, 3)

            ms, point = session.run([features.Kuf(feature_0lengthscale, rbf, Xnew),
                                     features.Kuf(feature_inducingpoint, rbf, Xnew)])
            pd = np.max(np.abs(ms - point) / point * 100)
            self.assertTrue(pd < 0.1)

            ms, point = session.run([features.Kuu(feature_0lengthscale, rbf),
                                     features.Kuu(feature_inducingpoint, rbf)])
            pd = np.max(np.abs(ms - point) / point * 100)
            self.assertTrue(pd < 0.1)


class TestFeaturesPsdSchur(GPflowTestCase):
    def test_matrix_psd(self):
        # Conditional variance must be PSD.
        X = np.random.randn(13, 2)

        def init_feat(feature):
            if feature is gpflow.features.InducingPoints:
                return feature(np.random.randn(71, 2))
            elif feature is gpflow.features.Multiscale:
                return feature(np.random.randn(71, 2), np.random.rand(71, 2))

        featkerns = [(gpflow.features.InducingPoints, gpflow.kernels.RBF),
                     (gpflow.features.InducingPoints, gpflow.kernels.Matern12),
                     (gpflow.features.Multiscale, gpflow.kernels.RBF)]
        for feat_class, kern_class in featkerns:
            with self.test_context() as session:
                # rbf, feature, feature_0lengthscale, feature_inducingpoint = self.prepare()
                kern = kern_class(2, 1.84, lengthscales=[0.143, 1.53])
                feature = init_feat(feat_class)
                Kuf, Kuu = session.run([features.Kuf(feature, kern, X),
                                        features.Kuu(feature, kern, jitter=settings.jitter)])
                Kff = kern.compute_K_symm(X)
            Qff = Kuf.T @ np.linalg.solve(Kuu, Kuf)
            self.assertTrue(np.all(np.linalg.eig(Kff - Qff)[0] > 0.0))


def test_convolutional_patch_features():
    """
    Predictive variance of convolutional kernel must be unchanged when using inducing points, and inducing patches where
    all patches of the inducing points are used.
    :return:
    """
    settings = gpflow.settings.get_settings()
    settings.numerics.jitter_level = 1e-14
    with gpflow.settings.temp_settings(settings):
        M = 10
        image_size = [4, 4]
        patch_size = [2, 2]

        kern = gpflow.kernels.Convolutional(gpflow.kernels.SquaredExponential(4), image_size, patch_size)

        # Evaluate with inducing points
        Zpoints = np.random.randn(M, np.prod(image_size))
        points = gpflow.features.InducingPoints(Zpoints)
        points_var = gpflow.conditionals.conditional(tf.identity(Zpoints), points, kern, np.zeros((M, 1)),
                                                     full_output_cov=True, q_sqrt=None, white=False)[1]

        # Evaluate with inducing patches
        Zpatches = kern.compute_patches(Zpoints).reshape(M * kern.num_patches, np.prod(patch_size))
        patches = gpflow.features.InducingPatch(Zpatches)
        patches_var = gpflow.conditionals.conditional(tf.identity(Zpoints), patches, kern, np.zeros((len(patches), 1)),
                                                      full_output_cov=True, q_sqrt=None, white=False)[1]

        sess = gpflow.get_default_session()

        points_var_eval = sess.run(points_var)
        patches_var_eval = sess.run(patches_var)
        assert np.all(points_var_eval > 0.0)
        assert np.all(points_var_eval < 1e-13)
        assert np.all(patches_var_eval > 0.0)
        assert np.all(patches_var_eval < 1e-13)


if __name__ == "__main__":
    tf.test.main()
>>>>>>> 44989ecc
<|MERGE_RESOLUTION|>--- conflicted
+++ resolved
@@ -13,94 +13,9 @@
 # limitations under the License.
 
 import numpy as np
-from numpy.testing import assert_allclose, assert_equal
-import pytest
+import tensorflow as tf
+
 import gpflow
-<<<<<<< HEAD
-from gpflow.inducing_variables import InducingPoints, Multiscale
-from gpflow.covariances import Kuu, Kuf
-from gpflow.config import default_jitter
-
-
-@pytest.mark.parametrize('N, D', [[17, 3], [10, 7]])
-def test_inducing_points_inducing_variable_len(N, D):
-    Z = np.random.randn(N, D)
-    inducing_variables = InducingPoints(Z)
-    assert_equal(len(inducing_variables), N)
-
-
-_kernel_setups = [
-    gpflow.kernels.SquaredExponential(variance=0.46,
-                                      lengthscale=np.random.uniform(0.5, 3., 5),
-                                      ard=True),
-    gpflow.kernels.Periodic(period=0.4, variance=1.8)
-]
-
-
-@pytest.mark.parametrize('N', [10, 101])
-@pytest.mark.parametrize('kernel', _kernel_setups)
-def test_inducing_equivalence(N, kernel):
-    # Inducing inducing must be the same as the kernel evaluations
-    Z = np.random.randn(N, 5)
-    inducing_variables = InducingPoints(Z)
-    assert_allclose(Kuu(inducing_variables, kernel), kernel(Z))
-
-
-@pytest.mark.parametrize('N, M, D', [[23, 13, 3], [10, 5, 7]])
-def test_multi_scale_inducing_equivalence_inducing_points(N, M, D):
-    # Multiscale must be equivalent to inducing points when variance is zero
-    Xnew, Z = np.random.randn(N, D), np.random.randn(M, D)
-    rbf = gpflow.kernels.SquaredExponential(1.3441, lengthscale=np.random.uniform(0.5, 3., D))
-    inducing_variable_zero_lengthscale = Multiscale(Z, scales=np.zeros(Z.shape))
-    inducing_variable_inducing_point = InducingPoints(Z)
-
-    multi_scale_Kuf = Kuf(inducing_variable_zero_lengthscale, rbf, Xnew)
-    inducing_point_Kuf = Kuf(inducing_variable_inducing_point, rbf, Xnew)
-
-    deviation_percent_Kuf = np.max(
-        np.abs(multi_scale_Kuf - inducing_point_Kuf) / inducing_point_Kuf *
-        100)
-    assert deviation_percent_Kuf < 0.1
-
-    multi_scale_Kuu = Kuu(inducing_variable_zero_lengthscale, rbf)
-    inducing_point_Kuu = Kuu(inducing_variable_inducing_point, rbf)
-
-    deviation_percent_Kuu = np.max(
-        np.abs(multi_scale_Kuu - inducing_point_Kuu) / inducing_point_Kuu *
-        100)
-    assert deviation_percent_Kuu < 0.1
-
-
-_inducing_variables_and_kernels = [
-    [
-        InducingPoints(np.random.randn(71, 2)),
-        gpflow.kernels.SquaredExponential(variance=1.84,
-                                          lengthscale=np.random.uniform(0.5, 3., 2))
-    ],
-    [
-        InducingPoints(np.random.randn(71, 2)),
-        gpflow.kernels.Matern12(variance=1.84,
-                                lengthscale=np.random.uniform(0.5, 3., 2))
-    ],
-    [
-        Multiscale(np.random.randn(71, 2),
-                   np.random.uniform(0.5, 3, size=(71, 2))),
-        gpflow.kernels.SquaredExponential(variance=1.84,
-                                          lengthscale=np.random.uniform(0.5, 3., 2))
-    ]
-]
-
-
-@pytest.mark.parametrize('inducing_variable, kernel', _inducing_variables_and_kernels)
-def test_inducing_variables_psd_schur(inducing_variable, kernel):
-    # Conditional variance must be PSD.
-    X = np.random.randn(5, 2)
-    Kuf_values = Kuf(inducing_variable, kernel, X)
-    Kuu_values = Kuu(inducing_variable, kernel, jitter=default_jitter())
-    Kff_values = kernel(X)
-    Qff_values = Kuf_values.numpy().T @ np.linalg.solve(Kuu_values, Kuf_values)
-    assert np.all(np.linalg.eig(Kff_values - Qff_values)[0] > 0.0)
-=======
 from gpflow import features
 from gpflow import settings
 from gpflow.test_util import GPflowTestCase
@@ -222,5 +137,4 @@
 
 
 if __name__ == "__main__":
-    tf.test.main()
->>>>>>> 44989ecc
+    tf.test.main()