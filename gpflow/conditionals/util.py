from typing import Callable

import tensorflow as tf

from ..util import (create_logger, default_float, default_jitter,
                    leading_transpose)

logger = create_logger()


def base_conditional(
        Kmn: tf.Tensor,
        Kmm: tf.Tensor,
        Knn: tf.Tensor,
        function: tf.Tensor,
        *, full_cov=False, q_sqrt=None, white=False):
    r"""
    Given a g1 and g2, and distribution p and q such that
      p(g2) = N(g2;0,Kmm)
      p(g1) = N(g1;0,Knn)
      p(g1|g2) = N(g1;0,Knm)
    And
      q(g2) = N(g2; f, q_sqrt * q_sqrt^T)
    This method computes the mean and (co)variance of
      q(g1) = \int q(g2) p(g1|g2)
    :param Kmn: M x [...] x N
    :param Kmm: [M, M]
    :param Knn: [...][, N, N]  or  N
    :param f: [M, R]
    :param full_cov: bool
    :param q_sqrt: None or [R, M, M] (lower triangular)
    :param white: bool
    :return: [N, R]  or [R, N, N]
    """
    logger.debug("base conditional")
    # compute kernel stuff
    num_func = function.shape[-1]  # R
    N = Kmn.shape[-1]
    M = function.shape[-2]

    # get the leadings dims in Kmn to the front of the tensor
    # if Kmn has rank two, i.e. [M, N], this is the identity op.
    K = tf.rank(Kmn)
    perm = tf.concat([tf.reshape(tf.range(1, K-1), [K-2]),  # leading dims (...)
                      tf.reshape(0, [1]),  # [M]
                      tf.reshape(K-1, [1])], 0)  # [N]
    Kmn = tf.transpose(Kmn, perm)  # ...[, M, N]

    leading_dims = Kmn.shape[:-2]
    Lm = tf.linalg.cholesky(Kmm)  # [M, M]

    # Compute the projection matrix A
    Lm = tf.broadcast_to(Lm, tf.concat([leading_dims, Lm.shape], 0))  # [..., M, M]
    A = tf.linalg.triangular_solve(Lm, Kmn, lower=True)  # [..., M, N]
    # compute the covariance due to the conditioning
    if full_cov:
        fvar = Knn - tf.linalg.matmul(A, A, transpose_a=True)  # [..., N, N]
        cov_shape = tf.concat([leading_dims, [num_func, N, N]], 0)
        fvar = tf.broadcast_to(tf.expand_dims(fvar, -3), cov_shape)  # [..., R, N, N]
    else:
        fvar = Knn - tf.reduce_sum(tf.square(A), -2)  # [..., N]
        cov_shape = tf.concat([leading_dims, [num_func, N]], 0)  # [..., R, N]
        fvar = tf.broadcast_to(tf.expand_dims(fvar, -2), cov_shape)  # [..., R, N]

    # another backsubstitution in the unwhitened case
    if not white:
        A = tf.linalg.triangular_solve(tf.linalg.transpose(Lm), A, lower=False)

    # construct the conditional mean
    f_shape = tf.concat([leading_dims, [M, num_func]], 0)  # [..., M, R]
    f = tf.broadcast_to(function, f_shape)  # [..., M, R]
    fmean = tf.linalg.matmul(A, f, transpose_a=True)  # [..., N, R]

    if q_sqrt is not None:
<<<<<<< HEAD
        q_sqrt_dims = len(q_sqrt.shape)
        if q_sqrt_dims == 2:
=======
        if q_sqrt.shape.ndims == 2:
>>>>>>> 520f15d1
            LTA = A * tf.expand_dims(tf.transpose(q_sqrt), 2)  # [R, M, N]
        elif q_sqrt.shape.ndims == 3:
            L = q_sqrt
            L = tf.broadcast_to(L, tf.concat([leading_dims, L.shape], 0))

            shape = tf.concat([leading_dims, [num_func, M, N]], 0)
            A_tiled = tf.broadcast_to(tf.expand_dims(A, -3), shape)
            LTA = tf.linalg.matmul(L, A_tiled, transpose_a=True)  # [R, M, N]
        else:  # pragma: no cover
            raise ValueError("Bad dimension for q_sqrt: %s" % str(q_sqrt.shape.ndims))
        if full_cov:
            fvar = fvar + tf.linalg.matmul(LTA, LTA, transpose_a=True)  # [R, N, N]
        else:
            fvar = fvar + tf.reduce_sum(tf.square(LTA), -2)  # [R, N]

    if not full_cov:
        fvar = tf.linalg.transpose(fvar)  # [N, R]

    return fmean, fvar  # [N, R], [R, N, N] or [N, R]


def sample_mvn(mean, cov, cov_structure=None, num_samples=None):
    """
    Returns a sample from a D-dimensional Multivariate Normal distribution
    :param mean: [..., N, D]
    :param cov: [..., N, D] or [..., N, D, D]
    :param cov_structure: "diag" or "full"
    - "diag": cov holds the diagonal elements of the covariance matrix
    - "full": cov holds the full covariance matrix (without jitter)
    :return: sample from the MVN of shape [..., (S), N, D], S = num_samples
    """
    assert cov_structure == "diag" or cov_structure == "full"

    mean_shape = mean.shape
    S = num_samples if num_samples is not None else 1
    D = mean_shape[-1]
    leading_dims = mean_shape[:-2]

    if cov_structure == "diag":
        # mean: [..., N, D] and cov [..., N, D]
        assert tf.rank(mean) == tf.rank(cov)
        eps_shape = tf.concat([leading_dims, [S], mean_shape[-2:]], 0)
        eps = tf.random.normal(eps_shape, dtype=default_float())  # [..., S, N, D]
        samples = mean[..., None, :, :] + tf.sqrt(cov)[..., None, :, :] * eps  # [..., S, N, D]
    elif cov_structure == "full":
        # mean: [..., N, D] and cov [..., N, D, D]
        assert (tf.rank(mean) + 1) == tf.rank(cov)
        jittermat = (
            tf.eye(D, batch_shape=mean_shape[:-1], dtype=default_float()) * default_jitter()
        )  # [..., N, D, D]
        eps_shape = tf.concat([mean_shape, [S]], 0)
        eps = tf.random.normal(eps_shape, dtype=default_float())  # [..., N, D, S]
        chol = tf.linalg.cholesky(cov + jittermat)  # [..., N, D, D]
        samples = mean[..., None] + tf.linalg.matmul(chol, eps)  # [..., N, D, S]
        samples = leading_transpose(samples, [..., -1, -3, -2])  # [..., S, N, D]

    if num_samples is None:
        return samples[..., 0, :, :]  # [..., N, D]
    return samples  # [..., S, N, D]


def expand_independent_outputs(fvar, full_cov, full_output_cov):
    """
    Reshapes fvar to the correct shape, specified by `full_cov` and `full_output_cov`.

    :param fvar: has shape [N, P] (full_cov = False) or [P, N, N] (full_cov = True).
    :return:
    1. full_cov: True and full_output_cov: True
       fvar [N, P, N, P]
    2. full_cov: True and full_output_cov: False
       fvar [P, N, N]
    3. full_cov: False and full_output_cov: True
       fvar [N, P, P]
    4. full_cov: False and full_output_cov: False
       fvar [N, P]
    """
    if full_cov and full_output_cov:
        fvar = tf.linalg.diag(tf.transpose(fvar))   # [N, N, P, P]
        fvar = tf.transpose(fvar, [0, 2, 1, 3])  # [N, P, N, P]
    if not full_cov and full_output_cov:
        fvar = tf.linalg.diag(fvar)   # [N, P, P]
    if full_cov and not full_output_cov:
        pass  # [P, N, N]
    if not full_cov and not full_output_cov:
        pass  # [N, P]

    return fvar


def independent_interdomain_conditional(Kmn, Kmm, Knn, f, *, full_cov=False, full_output_cov=False,
                                        q_sqrt=None, white=False):
    """
    The inducing outputs live in the g-space (R^L).
    Interdomain conditional calculation.
    :param Kmn: [M, L, N, P]
    :param Kmm: [L, M, M]
    :param Knn: [N, P]  or  [N, N]  or  [P, N, N]  or  [N, P, N, P]
    :param f: data matrix, [M, L]
    :param q_sqrt: [L, M, M]  or  [M, L]
    :param full_cov: calculate covariance between inputs
    :param full_output_cov: calculate covariance between outputs
    :param white: use whitened representation
    :return:
        - mean: [N, P]
        - variance: [N, P], [N, P, P], [P, N, N], [N, P, N, P]
    """
    logger.debug("independent_interdomain_conditional")
    M, L, N, P = [Kmn.shape[i] for i in range(len(Kmn.shape))]

    Lm = tf.linalg.cholesky(Kmm)  # [L, M, M]

    # Compute the projection matrix A
    Kmn = tf.reshape(tf.transpose(Kmn, (1, 0, 2, 3)), (L, M, N * P))
    A = tf.linalg.triangular_solve(Lm, Kmn, lower=True)  # [L, M, M]  *  [L, M, P]  ->  [L, M, P]
    Ar = tf.reshape(A, (L, M, N, P))

    # compute the covariance due to the conditioning
    if full_cov and full_output_cov:
        fvar = Knn - tf.tensordot(Ar, Ar, [[0, 1], [0, 1]])  # [N, P, N, P]
    elif full_cov and not full_output_cov:
        At = tf.reshape(tf.transpose(Ar), (P, N, M * L))  # [P, N, L]
        fvar = Knn - tf.linalg.matmul(At, At, transpose_b=True)  # [P, N, N]
    elif not full_cov and full_output_cov:
        At = tf.reshape(tf.transpose(Ar, [2, 3, 1, 0]), (N, P, M * L))  # [N, P, L]
        fvar = Knn - tf.linalg.matmul(At, At, transpose_b=True)  # [N, P, P]
    elif not full_cov and not full_output_cov:
        fvar = Knn - tf.reshape(tf.reduce_sum(tf.square(A), [0, 1]), (N, P))  # Knn: [N, P]

    # another backsubstitution in the unwhitened case
    if not white:
        A = tf.linalg.triangular_solve(Lm, Ar)  # [L, M, M]  *  [L, M, P]  ->  [L, M, P]
        Ar = tf.reshape(A, (L, M, N, P))

    fmean = tf.tensordot(Ar, f, [[1, 0], [0, 1]])  # [N, P]

    if q_sqrt is not None:
<<<<<<< HEAD
        if len(q_sqrt.shape) == 3:
            Lf = tf.matrix_band_part(q_sqrt, -1, 0)  # [L, M, M]
            LTA = tf.matmul(Lf, A, transpose_a=True)  # [L, M, M]  *  [L, M, N]P  ->  [L, M, N]P
        else:  # q_sqrt M x L
            LTA = (A * tf.transpose(q_sqrt)[..., None])  # [L, M, N]P
=======
        if q_sqrt.shape.ndims == 3:
            Lf = tf.linalg.band_part(q_sqrt, -1, 0)  # [L, M, M]
            LTA = tf.linalg.matmul(Lf, A, transpose_a=True)  # [L, M, M]  *  [L, M, P]  ->  [L, M, P]
        else:  # q_sqrt [M, L]
            LTA = (A * tf.transpose(q_sqrt)[..., None])  # [L, M, P]
>>>>>>> 520f15d1

        if full_cov and full_output_cov:
            LTAr = tf.reshape(LTA, (L * M, N * P))
            fvar = fvar + tf.reshape(tf.linalg.matmul(LTAr, LTAr, transpose_a=True), (N, P, N, P))
        elif full_cov and not full_output_cov:
            LTAr = tf.transpose(tf.reshape(LTA, (L * M, N, P)), [2, 0, 1])  # [P, M, N]
            fvar = fvar + tf.linalg.matmul(LTAr, LTAr, transpose_a=True)  # [P, N, N]
        elif not full_cov and full_output_cov:
            LTAr = tf.transpose(tf.reshape(LTA, (L * M, N, P)), [1, 0, 2])  # [N, M, P]
            fvar = fvar + tf.linalg.matmul(LTAr, LTAr, transpose_a=True)  # [N, P, P]
        elif not full_cov and not full_output_cov:
            fvar = fvar + tf.reshape(tf.reduce_sum(tf.square(LTA), (0, 1)), (N, P))
    return fmean, fvar


def fully_correlated_conditional(Kmn, Kmm, Knn, f, *, full_cov=False, full_output_cov=False, q_sqrt=None, white=False):
    """
    This function handles conditioning of multi-output GPs in the case where the conditioning
    points are all fully correlated, in both the prior and posterior.
    :param Kmn: [M, N, P]
    :param Kmm: [M, M]
    :param Knn: [N, P] or [N, P, N, P]
    :param f: data matrix, [M, 1]
    :param q_sqrt: [1, M, M]  or [1, L]
    :param full_cov: calculate covariance between inputs
    :param full_output_cov: calculate covariance between outputs
    :param white: use whitened representation
    :return:
        - mean: [N, P]
        - variance: [N, P], [N, P, P], [P, N, N], [N, P, N, P]
    """
    m, v = fully_correlated_conditional_repeat(
        Kmn, Kmm, Knn, f,
        full_cov=full_cov,
        full_output_cov=full_output_cov,
        q_sqrt=q_sqrt,
        white=white)
    return m[0, ...], v[0, ...]


def fully_correlated_conditional_repeat(Kmn, Kmm, Knn, f, *, full_cov=False, full_output_cov=False, q_sqrt=None,
                                        white=False):
    """
    This function handles conditioning of multi-output GPs in the case where the conditioning
    points are all fully correlated, in both the prior and posterior.
    Note: This conditional can handle 'repetitions' R, given in `f` and `q_sqrt`.
    :param Kmn: [M, N, P]
    :param Kmm: [M, M]
    :param Knn: [N, P] or [N, P, N, P]
    :param f: data matrix, [M, R]
    :param q_sqrt: [R, M, M]  or [R, L]
    :param full_cov: calculate covariance between inputs
    :param full_output_cov: calculate covariance between outputs
    :param white: use whitened representation
    :return:
        - mean: [R, N, P]
        - variance: [R, N, P], [R, N, P, P], [R, P, N, N], [R, N, P, N, P]
    """
    logger.debug("fully correlated conditional")
    R = f.shape[1]
    M, N, K = [Kmn.shape[i] for i in range(len(Kmn.shape))]
    Lm = tf.linalg.cholesky(Kmm)

    # Compute the projection matrix A
    # Lm: [M, M]    Kmn: [M, K]
    Kmn = tf.reshape(Kmn, (M, N * K))  # [M, K]
    A = tf.linalg.triangular_solve(Lm, Kmn, lower=True)  # [M, K]
    Ar = tf.reshape(A, (M, N, K))

    # compute the covariance due to the conditioning
    if full_cov and full_output_cov:
        # fvar = Knn - tf.linalg.matmul(Ar, Ar, transpose_a=True)  # [K, K], then reshape?
        fvar = Knn - tf.tensordot(Ar, Ar, [[0], [0]])  # [N, K, N, K]
    elif full_cov and not full_output_cov:
        At = tf.transpose(Ar)  # [K, N, M]
        fvar = Knn - tf.linalg.matmul(At, At, transpose_b=True)  # [K, N, N]
    elif not full_cov and full_output_cov:
        # This transpose is annoying
        At = tf.transpose(Ar, [1, 0, 2])  # [N, M, K]
        # fvar = Knn - tf.einsum('mnk,mnl->nkl', Ar, Ar)
        fvar = Knn - tf.linalg.matmul(At, At, transpose_a=True)  # [N, K, K]
    elif not full_cov and not full_output_cov:
        # Knn: [N, K]
        fvar = Knn - tf.reshape(tf.reduce_sum(tf.square(A), [0]), (N, K))  # Can also do this with a matmul

    # another backsubstitution in the unwhitened case
    if not white:
        # A = tf.linalg.triangular_solve(tf.linalg.transpose(Lm), A, lower=False)  # [M, K]
        raise NotImplementedError("Need to verify this.")  # pragma: no cover

    # f: [M, R]
    fmean = tf.linalg.matmul(f, A, transpose_a=True)  # [R, M]  *  [M, K]  ->  [R, K]
    fmean = tf.reshape(fmean, (R, N, K))  # [R, N, K]

    if q_sqrt is not None:
<<<<<<< HEAD
        Lf = tf.matrix_band_part(q_sqrt, -1, 0)  # [R, M, M]
        if len(q_sqrt.shape) == 3:
            A_tiled = tf.tile(A[None, :, :], tf.stack([R, 1, 1]))  # [R, M, N]K
            LTA = tf.matmul(Lf, A_tiled, transpose_a=True)  # [R, M, N]K
        elif len(q_sqrt.shape) == 2:  # pragma: no cover
            raise NotImplementedError("Does not support diagonal q_sqrt yet...")
        else:  # pragma: no cover
            raise ValueError(f"Bad dimension for q_sqrt: {len(q_sqrt.shape)}")
=======
        Lf = tf.linalg.band_part(q_sqrt, -1, 0)  # [R, M, M]
        if q_sqrt.get_shape().ndims == 3:
            A_tiled = tf.tile(A[None, :, :], tf.stack([R, 1, 1]))  # [R, M, K]
            LTA = tf.linalg.matmul(Lf, A_tiled, transpose_a=True)  # [R, M, K]
        elif q_sqrt.get_shape().ndims == 2:  # pragma: no cover
            raise NotImplementedError("Does not support diagonal q_sqrt yet...")
        else:  # pragma: no cover
            raise ValueError("Bad dimension for q_sqrt: %s" %
                             str(q_sqrt.get_shape().ndims))
>>>>>>> 520f15d1

        if full_cov and full_output_cov:
            addvar = tf.linalg.matmul(LTA, LTA, transpose_a=True)  # [R, K, K]
            fvar = fvar[None, :, :, :, :] + tf.reshape(addvar, (R, N, K, N, K))
        elif full_cov and not full_output_cov:
            LTAr = tf.transpose(tf.reshape(LTA, [R, M, N, K]), [0, 3, 1, 2])  # [R, K, M, N]
            addvar = tf.linalg.matmul(LTAr, LTAr, transpose_a=True)  # [R, K, N, N]
            fvar = fvar[None, ...] + addvar  # [R, K, N, N]
        elif not full_cov and full_output_cov:
            LTAr = tf.transpose(tf.reshape(LTA, (R, M, N, K)), [0, 2, 3, 1])  # [R, N, K, M]
            fvar = fvar[None, ...] + tf.linalg.matmul(LTAr, LTAr, transpose_b=True)  # [R, N, K, K]
        elif not full_cov and not full_output_cov:
            addvar = tf.reshape(tf.reduce_sum(tf.square(LTA), axis=1), (R, N, K))  # [R, N, K]
            fvar = fvar[None, ...] + addvar  # [R, N, K]
    else:
        fvar = tf.broadcast_to(fvar[None], fmean.shape)
    return fmean, fvar


def rollaxis_left(A, num_rolls):
    """Roll the tensor `A` backwards `num_rolls` times."""
    assert num_rolls > 0
    rank = tf.rank(A)
    perm = tf.concat([num_rolls + tf.range(rank - num_rolls), tf.range(num_rolls)], 0)
    return tf.transpose(A, perm)


def rollaxis_right(A, num_rolls):
    """Roll the tensor `A` forward `num_rolls` times."""
    assert num_rolls > 0
    rank = tf.rank(A)
    perm = tf.concat([rank - num_rolls + tf.range(num_rolls), tf.range(rank - num_rolls)], 0)
    return tf.transpose(A, perm)


def mix_latent_gp(W, g_mu, g_var, full_cov, full_output_cov):
    r"""Takes the mean and variance of an uncorrelated L-dimensional latent GP
    and returns the mean and the variance of the mixed GP, `f = W g`,
    where both f and g are GPs, with W having a shape [P, L]

    :param W: [P, L]
    :param g_mu: [..., N, L]
    :param g_var: [..., N, L] (full_cov = False) or [L, ..., N, N] (full_cov = True)
    :return: f_mu and f_var, shape depends on `full_cov` and `full_output_cov`
    """
    f_mu = tf.tensordot(g_mu, W, [[-1], [-1]])  # [..., N, P]

    if full_cov and full_output_cov:  # g_var is [L, ..., N, N]
        # this branch is practically never taken
        g_var = rollaxis_left(g_var, 1)  # [..., N, N, L]
        g_var = tf.expand_dims(g_var, axis=-2)  # [..., N, N, 1, L]
        g_var_W = g_var * W  # [..., N, P, L]
        f_var = tf.tensordot(g_var_W, W, [[-1], [-1]])  # [..., N, N, P, P]
        f_var = leading_transpose(f_var, [..., -4, -2, -3, -1])  # [..., N, P, N, P]

    elif full_cov and not full_output_cov:  # g_var is [L, ..., N, N]
        # this branch is practically never taken
        f_var = tf.tensordot(g_var, W**2, [[0], [-1]])  # [..., N, N, P]
        f_var = leading_transpose(f_var, [..., -1, -3, -2])  # [..., P, N, N]

    elif not full_cov and full_output_cov:  # g_var is [..., N, L]
        g_var = tf.expand_dims(g_var, axis=-2)  # [..., N, 1, L]
        g_var_W = g_var * W  # [..., N, P, L]
        f_var = tf.tensordot(g_var_W, W, [[-1], [-1]])  # [..., N, P, P]

    elif not full_cov and not full_output_cov:  # g_var is [..., N, L]
        W_squared = W**2  # [P, L]
        f_var = tf.tensordot(g_var, W_squared, [[-1], [-1]])  # [..., N, P]

    return f_mu, f_var<|MERGE_RESOLUTION|>--- conflicted
+++ resolved
@@ -72,12 +72,8 @@
     fmean = tf.linalg.matmul(A, f, transpose_a=True)  # [..., N, R]
 
     if q_sqrt is not None:
-<<<<<<< HEAD
         q_sqrt_dims = len(q_sqrt.shape)
         if q_sqrt_dims == 2:
-=======
-        if q_sqrt.shape.ndims == 2:
->>>>>>> 520f15d1
             LTA = A * tf.expand_dims(tf.transpose(q_sqrt), 2)  # [R, M, N]
         elif q_sqrt.shape.ndims == 3:
             L = q_sqrt
@@ -214,19 +210,11 @@
     fmean = tf.tensordot(Ar, f, [[1, 0], [0, 1]])  # [N, P]
 
     if q_sqrt is not None:
-<<<<<<< HEAD
         if len(q_sqrt.shape) == 3:
-            Lf = tf.matrix_band_part(q_sqrt, -1, 0)  # [L, M, M]
-            LTA = tf.matmul(Lf, A, transpose_a=True)  # [L, M, M]  *  [L, M, N]P  ->  [L, M, N]P
-        else:  # q_sqrt M x L
-            LTA = (A * tf.transpose(q_sqrt)[..., None])  # [L, M, N]P
-=======
-        if q_sqrt.shape.ndims == 3:
             Lf = tf.linalg.band_part(q_sqrt, -1, 0)  # [L, M, M]
             LTA = tf.linalg.matmul(Lf, A, transpose_a=True)  # [L, M, M]  *  [L, M, P]  ->  [L, M, P]
         else:  # q_sqrt [M, L]
             LTA = (A * tf.transpose(q_sqrt)[..., None])  # [L, M, P]
->>>>>>> 520f15d1
 
         if full_cov and full_output_cov:
             LTAr = tf.reshape(LTA, (L * M, N * P))
@@ -322,26 +310,14 @@
     fmean = tf.reshape(fmean, (R, N, K))  # [R, N, K]
 
     if q_sqrt is not None:
-<<<<<<< HEAD
-        Lf = tf.matrix_band_part(q_sqrt, -1, 0)  # [R, M, M]
+        Lf = tf.linalg.band_part(q_sqrt, -1, 0)  # [R, M, M]
         if len(q_sqrt.shape) == 3:
-            A_tiled = tf.tile(A[None, :, :], tf.stack([R, 1, 1]))  # [R, M, N]K
-            LTA = tf.matmul(Lf, A_tiled, transpose_a=True)  # [R, M, N]K
+            A_tiled = tf.tile(A[None, :, :], tf.stack([R, 1, 1]))  # [R, M, K]
+            LTA = tf.linalg.matmul(Lf, A_tiled, transpose_a=True)  # [R, M, K]
         elif len(q_sqrt.shape) == 2:  # pragma: no cover
             raise NotImplementedError("Does not support diagonal q_sqrt yet...")
         else:  # pragma: no cover
             raise ValueError(f"Bad dimension for q_sqrt: {len(q_sqrt.shape)}")
-=======
-        Lf = tf.linalg.band_part(q_sqrt, -1, 0)  # [R, M, M]
-        if q_sqrt.get_shape().ndims == 3:
-            A_tiled = tf.tile(A[None, :, :], tf.stack([R, 1, 1]))  # [R, M, K]
-            LTA = tf.linalg.matmul(Lf, A_tiled, transpose_a=True)  # [R, M, K]
-        elif q_sqrt.get_shape().ndims == 2:  # pragma: no cover
-            raise NotImplementedError("Does not support diagonal q_sqrt yet...")
-        else:  # pragma: no cover
-            raise ValueError("Bad dimension for q_sqrt: %s" %
-                             str(q_sqrt.get_shape().ndims))
->>>>>>> 520f15d1
 
         if full_cov and full_output_cov:
             addvar = tf.linalg.matmul(LTA, LTA, transpose_a=True)  # [R, K, K]
