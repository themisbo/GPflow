--- conflicted
+++ resolved
@@ -99,11 +99,7 @@
    "outputs": [
     {
      "data": {
-<<<<<<< HEAD
-      "image/png": "iVBORw0KGgoAAAANSUhEUgAAAeAAAACQCAYAAADQgbjgAAAABHNCSVQICAgIfAhkiAAAAAlwSFlzAAALEgAACxIB0t1+/AAAADh0RVh0U29mdHdhcmUAbWF0cGxvdGxpYiB2ZXJzaW9uMy4xLjEsIGh0dHA6Ly9tYXRwbG90bGliLm9yZy8QZhcZAAALJ0lEQVR4nO3dX4il913H8fcn2SRLE4PZKuvmT5sKq7AVm8JiI9WrNSQWJLmSpiIrLK4XLbQ2N9vqRZVetL3oXREWuk5aYkVoNHtRCHEpiCghQaLmD8lGMTbJZldbadoF06b9ejFP0tlxZmd2zpnn95zfeb/gYc7znGf29+V85jffff6cM6kqJEnSuK5qXYAkScvIBixJUgM2YEmSGrABS5LUgA1YkqQGbMCSJDVgA5YkqQEb8DpJ9iX56yQXk7yU5COb7Jckn0/y7WH5fJKMXa8uzzz7kuRjSZ5M8kaSlS32/cMkryV5PcmpJNeNVKauwDJnagP+/74E/ADYD/wO8GdJ3rvBfseB+4D3Ab8M/BbwB2MVqW0zz768CnwWOHW5nZLcDZwAjgDvBn4e+JNdr047sbSZxk/C+okk1wP/A/xSVb0wbPsq8EpVnVi37z8AK1V1clg/Bvx+Vd05ctnahHn2K8lngVur6vc2ef4vgP+oqk8P60eAh6rq58arUldiGTP1CPhSvwC8+dYv68E/AxsdMb13eG6r/dSOeS6vjfLcn+SdjerR7LrL1AZ8qRuA19dt+y7wU5vs+911+93gdcNJMc/ltVGesHH2WgzdZWoDvtT3gRvXbbsR+N429r0R+H55Tn9KzHN5bZQnbJy9FkN3mdqAL/UCsCfJwTXb3gc8s8G+zwzPbbWf2jHP5bVRnuer6tuN6tHsusvUBrxGVV0EHgb+NMn1ST4I3At8dYPdvwJ8MsktSW4GHgBWRitWWzLP/iTZk2QvcDVwdZK9SfZssOtXgGNJDiX5aeCPMc9JWupMq8plzQLsA/4GuAj8J/CRYfuvs3pK8q39AnwB+M6wfIHhrnKX6Szm2dcCfAaodctngHexeoryXWv2/SRwntX7AP4cuK51/S5munbxbUiSJDXgKWhJkhqwAUuS1IANWJKkBmZqwEnuSfJ8kheTnNj6OzR1ZtoX8+yPmfZjxzdhJbma1fdZ3gW8DDwB3F9Vz86vPI3JTPtinv0x075s9F6r7foV4MWq+neAJH/J6nssN/1BuDbX1V6un2FIzep/ucgP6o3NPl7xijI1z/bmmSeY6RQ4R/tyuTxnacC3AN9as/4y8IH1OyU5zuqfemMv7+ADOTLDkJrV43Xmck9vmal5TsuseYKZTo1ztC+Xy3PXb8KqqpNVdbiqDl/DQv/tZGGePTLTvpjn4pilAb8C3LZm/dZhmxaXmfbFPPtjph2ZpQE/ARxM8p4k1wIfBk7Ppyw1YqZ9Mc/+mGlHdnwNuKreTPIx4FFWP0T7VFX512MWmJn2xTz7Y6Z9meUmLKrqG8A35lSLJsBM+2Ke/THTfvhJWJIkNWADliSpARuwJEkN2IAlSWrABixJUgM2YEmSGrABS5LUgA1YkqQGbMCSJDVgA5YkqQEbsCRJDdiAJUlqwAYsSVIDNmBJkhqwAUuS1IANWJKkBva0LkCSpO149NWn5v5v3n3zHXP/N7fLI2BJkhqwAUuS1IANWJKkBrwGLElaSDu9frsb15J3wiNgSZIasAFLktSADViSpAZswJIkNWADliSpgS0bcJJTSS4keXrNtn1JHktydvh60+6WqXky076YZ3/MdDls5wh4Bbhn3bYTwJmqOgicGda1OFYw056sYJ69WcFMu7dlA66qvwO+s27zvcCDw+MHgfvmXJd2kZn2xTz7Y6bLYacfxLG/qs4Nj18D9m+2Y5LjwHGAvbxjh8NpBNvK1DwXhnO0P87Rzsx8E1ZVFVCXef5kVR2uqsPXcN2sw2kEl8vUPBePc7Q/ztE+7LQBn09yAGD4emF+JakRM+2LefbHTDuz0wZ8Gjg6PD4KPDKfctSQmfbFPPtjpp3ZztuQvgb8I/CLSV5Ocgz4HHBXkrPAbwzrWhBm2hfz7I+ZLoctb8Kqqvs3eerInGvRSMy0L+bZHzNdDn4SliRJDdiAJUlqwAYsSVIDNmBJkhqwAUuS1IANWJKkBmzAkiQ1YAOWJKkBG7AkSQ3s9M8RLoRHX31q1PHuvvmOUceTNI7d+F3i7wt5BCxJUgM2YEmSGrABS5LUQNfXgNfajestY19jltTeTn+X+PtC63kELElSAzZgSZIasAFLktSADViSpAZswJIkNWADliSpARuwJEkN2IAlSWrABixJUgM2YEmSGrABS5LUwJYNOMltSb6Z5NkkzyT5+LB9X5LHkpwdvt60++VqVj/mx5hnX5yjfXGOLo/tHAG/CTxQVYeAO4GPJjkEnADOVNVB4MywrsVgnn1xjvbHPJfAlg24qs5V1T8Nj78HPAfcAtwLPDjs9iBw324Vqfm5iqswz744R/viHF0eV3QNOMntwPuBx4H9VXVueOo1YP9cK9OuM8/+mGlfzLNv227ASW4Avg58oqpeX/tcVRVQm3zf8SRPJnnyh7wxU7GaH/Psj5n2xTz7t2c7OyW5htUfhIeq6uFh8/kkB6rqXJIDwIWNvreqTgInAW7Mvg1/YMbgH8P+iR7y1KXMtC/muRy2cxd0gC8Dz1XVF9c8dRo4Ojw+Cjwy//I0b7X6n2bz7IhztC/O0eWxnSPgDwK/C/xrkrcOIz8NfA74qyTHgJeA396dEjVPP+JHYJ69cY52xDm6PLZswFX190A2efrIfMvRbtvDHqrKPDviHO2Lc3R5bOsa8KK6++Y7WpcgSdKG/ChKSZIasAFLktRA16egpfWm/HY0L5kshin/DGmxeAQsSVIDNmBJkhqwAUuS1IDXgLXUWl539Vri4vD6/DQt+hzyCFiSpAZswJIkNeApaC21RT+FJS2T3i4FeAQsSVIDNmBJkhqwAUuS1IDXgLVUeruGJGlxeQQsSVIDNmBJkhqwAUuS1IANWJKkBmzAkiQ1YAOWJKmBVNV4gyX/BbwE/Azw36MNvLmp1AHj1fLuqvrZefxDE8wTplPLwuUJb2d6kWm8hjCdPGEBM3WOXlbzPEdtwG8PmjxZVYdHH3iidcC0arlSU6p9KrVMpY6dmFLt1jIfU6p9KrVMoQ5PQUuS1IANWJKkBlo14JONxl1vKnXAtGq5UlOqfSq1TKWOnZhS7dYyH1OqfSq1NK+jyTVgSZKWnaegJUlqYNQGnOSeJM8neTHJiZHHPpXkQpKn12zbl+SxJGeHrzeNUMdtSb6Z5NkkzyT5eKta5qFVplPJcxi3m0ydo+Y5x7Enkecw7iQzHa0BJ7ka+BLwm8Ah4P4kh8YaH1gB7lm37QRwpqoOAmeG9d32JvBAVR0C7gQ+OrwOLWqZSeNMV5hGntBJps7Rt5nnfKwwjTxhqplW1SgL8KvAo2vWPwV8aqzxhzFvB55es/48cGB4fAB4fsx6hnEfAe6aQi2LlukU81zkTFvnOdVMzbOvPKeU6ZinoG8BvrVm/eVhW0v7q+rc8Pg1YP+Ygye5HXg/8HjrWnZoapk2fw0XPNOp5QnO0VmY5wamlKk3YQ1q9b9Ao90SnuQG4OvAJ6rq9Za19KjFa2imu8s52hfn6LgN+BXgtjXrtw7bWjqf5ADA8PXCGIMmuYbVH4KHqurhlrXMaGqZNnsNO8l0anmCc3QW5rnGFDMdswE/ARxM8p4k1wIfBk6POP5GTgNHh8dHWb0usKuSBPgy8FxVfbFlLXMwtUybvIYdZTq1PME5OgvzHEw205EvfH8IeAH4N+CPRh77a8A54IesXgs5BryT1TvfzgJ/C+wboY5fY/U0x78ATw3Lh1rUssiZTiXP3jJ1jppnb3lOOVM/CUuSpAa8CUuSpAZswJIkNWADliSpARuwJEkN2IAlSWrABixJUgM2YEmSGrABS5LUwP8B1LVnW0wOmQ0AAAAASUVORK5CYII=\n",
-=======
       "image/png": "iVBORw0KGgoAAAANSUhEUgAAAeAAAACQCAYAAADQgbjgAAAABHNCSVQICAgIfAhkiAAAAAlwSFlzAAALEgAACxIB0t1+/AAAADh0RVh0U29mdHdhcmUAbWF0cGxvdGxpYiB2ZXJzaW9uMy4xLjIsIGh0dHA6Ly9tYXRwbG90bGliLm9yZy8li6FKAAAKTElEQVR4nO3dTahc9RnH8e9jogZrpcaWEN9bCIV0oYJUS7sopJLUjV0VXZQUhGwUtHXR2HZhaReu3HUTML0WxFJQahZCsMFSCkWUElujxNiCGPPWNxor1PrydHGPYUxzc++dOXeeM//5fmC4c2bm5jy5v/vP7845cyeRmUiSpOm6oHoASZLmkQUsSVIBC1iSpAIWsCRJBSxgSZIKWMCSJBWwgCVJKmABj4iIeyPixYh4NyIWlnnsdyLiREScjoi9EXHxlMbUKphpW8yzPfOcqQX8cceAnwB7z/egiNgO7Aa2AdcBnwN+tObTaRxm2hbzbM/cZmoBj8jMpzLzV8Dfl3noTuDRzDyUmf8Efgx8e63n0+qZaVvMsz3znKkFPJ4vAC+NbL8EbIqIK4rm0eTMtC3m2Z7mMrWAx3Mp8K+R7Y+uf7JgFvXDTNtinu1pLlMLeDz/Bi4b2f7o+tsFs6gfZtoW82xPc5lawOM5BNwwsn0DcDIzlzuHoeEy07aYZ3uay9QCHhER6yNiA7AOWBcRGyJi/Tke+nPg7ojYGhGfAn4ILExxVK2QmbbFPNsz15lmppfuAjwE5FmXh4BrWTz8ce3IY78LnAROAz8DLq6e34uZtn4xz/Yu85xpdH8pSZI0RR6CliSpgAUsSVIBC1iSpAITFXBE7IiIwxHxekTs7mso1THTtphne8y0HWO/CCsi1gGvAbcBR4EXgLsy85X+xtM0mWlbzLM9ZtqWc/2u1Up9EXg9M/8CEBG/AO4AlvxGuCguzg18YoJdalL/4R3+m+/GEnevKlPzrNdnnmCmQ+Aabcv58pykgK8C3hzZPgrccvaDImIXsAtgA5dwS2ybYJea1PN54Hx3L5upeQ7LpHmCmQ6Na7Qt58tzzV+ElZl7MvPmzLz5Qmb6/04W5tkiM22Lec6OSQr4LeCake2ru9s0u8y0LebZHjNtyCQF/AKwJSI+GxEXAXcC+/oZS0XMtC3m2R4zbcjY54Az8/2IuBfYz+KbaO/NzEO9TaapM9O2mGd7zLQtk7wIi8x8Bnimp1k0AGbaFvOcrv3HDq74sduvvHGsfZhpO3wnLEmSCljAkiQVmOgQ9DxazSGmpYx76EnSbBld633826G2+AxYkqQCFrAkSQUsYEmSCngOeAKrOZfr+R9J0iifAUuSVMACliSpgAUsSVIBC1iSpAIWsCRJBSxgSZIKWMCSJBWwgCVJKmABS5JUwAKWJKmABSxJUgELWJKkAhawJEkFLGBJkgpYwJIkFbCAJUkqYAFLklTAApYkqYAFLElSgWULOCL2RsSpiHh55LaNEfFsRBzpPl6+tmOqT2baFvNsj5nOh5U8A14Adpx1227gQGZuAQ5025odC5hpSxYwz9YsYKbL2n/s4IouQ7VsAWfmb4F/nHXzHcBj3fXHgG/0PJfWkJm2xTzbY6bzYf2Yn7cpM493108Am5Z6YETsAnYBbOCSMXenKVhRpuY5M1yj7XGNNmbcAj4jMzMi8jz37wH2AFwWG5d83Cwa8qGNSZwv05bzbNU8r9FWuUb/3/Yrb/zY9iz8+zzuq6BPRsRmgO7jqf5GUhEzbYt5tsdMGzNuAe8DdnbXdwJP9zOOCplpW8yzPWbamJX8GtITwO+Bz0fE0Yi4G3gYuC0ijgBf67Y1I8y0LebZHjOdD8ueA87Mu5a4a1vPs8yEs88zzCIzbYt5tsdM54PvhCVJUgELWJKkAhawJEkFLGBJkgpYwJIkFbCAJUkqYAFLklTAApYkqYAFLElSAQtYkqQCFrAkSQUsYEmSCljAkiQVsIAlSSpgAUuSVMACliSpgAUsSVIBC1iSpAIWsCRJBSxgSZIKWMCSJBWwgCVJKmABS5JUwAKWJKmABSxJUoFlCzgiromI5yLilYg4FBH3dbdvjIhnI+JI9/HytR9Xk/qQDzHPtrhG2+IanR8reQb8PvBAZm4FbgXuiYitwG7gQGZuAQ5025oN5tkW12h7zHMOrF/uAZl5HDjeXX87Il4FrgLuAL7aPewx4DfA99ZkSvXmAi4gM/8A5jmJ/ccOTvxnbL/yxh4mcY22xjU6P1Z1DjgirgduAp4HNnULH+AEsKnXybTmzLM9ZtoW82zbigs4Ii4FngTuz8zTo/dlZgK5xOftiogXI+LF93h3omHVH/Nsj5m2xTzbt+whaICIuJDFb4THM/Op7uaTEbE5M49HxGbg1Lk+NzP3AHsALouN5/yG0XSZZ79Wcyi5j0PX52KmwzRu3uY5H1byKugAHgVezcxHRu7aB+zsru8Enu5/PPUtF39oNs+GuEbb4hqdHyt5Bvxl4FvAnyLiox/nvg88DPwyIu4G3gC+uTYjqk8f8AGYZ2tcow1xjc6PlbwK+ndALHH3tn7H0Vpbz3oy0zwb4hpti2t0fqzoHLAkaXl9/WqZ5oNvRSlJUgELWJKkAhawJEkFLGBJkgpYwJIkFbCAJUkqYAFLklTAApYkqYAFLElSAd8JS5rQWv0PR5La5jNgSZIKWMCSJBWwgCVJKuA5YGkM/q830rDM4msxfAYsSVIBC1iSpAIegpYkzaRZPxXkM2BJkgpYwJIkFbCAJUkqEJk5vZ1F/BV4A/g08Lep7XhpQ5kDpjfLdZn5mT7+oAHmCcOZZebyhDOZvsMwvoYwnDxhBjN1jZ5XeZ5TLeAzO414MTNvnvqOBzoHDGuW1RrS7EOZZShzjGNIsztLP4Y0+1BmGcIcHoKWJKmABSxJUoGqAt5TtN+zDWUOGNYsqzWk2Ycyy1DmGMeQZneWfgxp9qHMUj5HyTlgSZLmnYegJUkqMNUCjogdEXE4Il6PiN1T3vfeiDgVES+P3LYxIp6NiCPdx8unMMc1EfFcRLwSEYci4r6qWfpQlelQ8uz220ymrlHz7HHfg8iz2+8gM51aAUfEOuCnwNeBrcBdEbF1WvsHFoAdZ922GziQmVuAA932WnsfeCAztwK3Avd0X4eKWSZSnOkCw8gTGsnUNXqGefZjgWHkCUPNNDOncgG+BOwf2X4QeHBa++/2eT3w8sj2YWBzd30zcHia83T7fRq4bQizzFqmQ8xzljOtznOomZpnW3kOKdNpHoK+CnhzZPtod1ulTZl5vLt+Atg0zZ1HxPXATcDz1bOMaWiZln8NZzzToeUJrtFJmOc5DClTX4TVycUfgab2kvCIuBR4Erg/M09XztKiiq+hma4t12hbXKPTLeC3gGtGtq/ubqt0MiI2A3QfT01jpxFxIYvfBI9n5lOVs0xoaJmWfQ0byXRoeYJrdBLmOWKImU6zgF8AtkTEZyPiIuBOYN8U938u+4Cd3fWdLJ4XWFMREcCjwKuZ+UjlLD0YWqYlX8OGMh1anuAanYR5dgab6ZRPfN8OvAb8GfjBlPf9BHAceI/FcyF3A1ew+Mq3I8CvgY1TmOMrLB7m+CNwsLvcXjHLLGc6lDxby9Q1ap6t5TnkTH0nLEmSCvgiLEmSCljAkiQVsIAlSSpgAUuSVMACliSpgAUsSVIBC1iSpAIWsCRJBf4HnexCvd14VgEAAAAASUVORK5CYII=\n",
->>>>>>> 836562c7
       "text/plain": [
        "<Figure size 576x216 with 4 Axes>"
       ]
@@ -155,7 +151,7 @@
    "source": [
     "rbf_m_log_likelihood = rbf_m.log_likelihood\n",
     "print(\"RBF elbo before training: %.4e\" % rbf_m_log_likelihood(data))\n",
-    "rbf_m_log_likelihood = tf.function(rbf_m_log_likelihood)"
+    "rbf_m_log_likelihood = tf.function(rbf_m_log_likelihood, autograph=False)"
    ]
   },
   {
@@ -167,11 +163,7 @@
      "name": "stdout",
      "output_type": "stream",
      "text": [
-<<<<<<< HEAD
-      "17.447 iter/s\n"
-=======
       "62.830 iter/s\n"
->>>>>>> 836562c7
      ]
     }
    ],
@@ -196,13 +188,8 @@
      "output_type": "stream",
      "text": [
       "Train acc: 100.0%\n",
-<<<<<<< HEAD
-      "Test acc : 64.66666666666666%\n",
-      "RBF elbo after training: -6.3855e+01\n"
-=======
       "Test acc : 60.333333333333336%\n",
       "RBF elbo after training: -6.5236e+01\n"
->>>>>>> 836562c7
      ]
     }
    ],
@@ -278,18 +265,14 @@
      "name": "stdout",
      "output_type": "stream",
      "text": [
-<<<<<<< HEAD
-      "conv elbo before training: -9.3830e+01\n"
-=======
       "conv elbo before training: -9.4372e+01\n"
->>>>>>> 836562c7
      ]
     }
    ],
    "source": [
     "conv_m_log_likelihood = conv_m.log_likelihood\n",
     "print(\"conv elbo before training: %.4e\" % conv_m_log_likelihood(data))\n",
-    "conv_m_log_likelihood = tf.function(conv_m_log_likelihood)"
+    "conv_m_log_likelihood = tf.function(conv_m_log_likelihood, autograph=False)"
    ]
   },
   {
@@ -301,11 +284,7 @@
      "name": "stdout",
      "output_type": "stream",
      "text": [
-<<<<<<< HEAD
-      "1.056 iter/s\n"
-=======
       "1.428 iter/s\n"
->>>>>>> 836562c7
      ]
     }
    ],
@@ -328,24 +307,15 @@
      "name": "stdout",
      "output_type": "stream",
      "text": [
-<<<<<<< HEAD
-      "Train acc: 93.0%\n",
-      "Test acc : 92.33333333333333%\n"
-=======
       "Train acc: 97.0%\n",
       "Test acc : 97.0%\n"
->>>>>>> 836562c7
      ]
     },
     {
      "name": "stdout",
      "output_type": "stream",
      "text": [
-<<<<<<< HEAD
-      "conv elbo after training: -4.1956e+01\n"
-=======
       "conv elbo after training: -4.4621e+01\n"
->>>>>>> 836562c7
      ]
     }
    ],
@@ -371,24 +341,15 @@
      "name": "stdout",
      "output_type": "stream",
      "text": [
-<<<<<<< HEAD
-      "Train acc: 93.0%\n",
-      "Test acc : 92.0%\n"
-=======
       "Train acc: 97.0%\n",
       "Test acc : 97.0%\n"
->>>>>>> 836562c7
      ]
     },
     {
      "name": "stdout",
      "output_type": "stream",
      "text": [
-<<<<<<< HEAD
-      "conv elbo after training: -4.1932e+01\n"
-=======
       "conv elbo after training: -4.4608e+01\n"
->>>>>>> 836562c7
      ]
     }
    ],
@@ -413,24 +374,15 @@
      "name": "stdout",
      "output_type": "stream",
      "text": [
-<<<<<<< HEAD
-      "Train acc: 98.0%\n",
-      "Test acc : 88.66666666666667%\n"
-=======
       "Train acc: 99.0%\n",
       "Test acc : 92.66666666666666%\n"
->>>>>>> 836562c7
      ]
     },
     {
      "name": "stdout",
      "output_type": "stream",
      "text": [
-<<<<<<< HEAD
-      "conv elbo after training: -2.7390e+01\n"
-=======
       "conv elbo after training: -3.0378e+01\n"
->>>>>>> 836562c7
      ]
     }
    ],
@@ -460,19 +412,11 @@
        "<tr><th>name                    </th><th>class    </th><th>transform     </th><th>prior  </th><th>trainable  </th><th>shape        </th><th>dtype  </th><th>value                                               </th></tr>\n",
        "</thead>\n",
        "<tbody>\n",
-<<<<<<< HEAD
-       "<tr><td>SVGP.kernel.variance    </td><td>Parameter</td><td>Softplus      </td><td>       </td><td>True       </td><td>()           </td><td>float64</td><td>3.457118370284257                                   </td></tr>\n",
-       "<tr><td>SVGP.kernel.lengthscale </td><td>Parameter</td><td>Softplus      </td><td>       </td><td>True       </td><td>()           </td><td>float64</td><td>4.857950446247165                                   </td></tr>\n",
-       "<tr><td>SVGP.inducing_variable.Z</td><td>Parameter</td><td>              </td><td>       </td><td>False      </td><td>(100, 784)   </td><td>float64</td><td>[[0., 0., 0....                                     </td></tr>\n",
-       "<tr><td>SVGP.q_mu               </td><td>Parameter</td><td>              </td><td>       </td><td>True       </td><td>(100, 1)     </td><td>float64</td><td>[[-0.37698291...                                    </td></tr>\n",
-       "<tr><td>SVGP.q_sqrt             </td><td>Parameter</td><td>FillTriangular</td><td>       </td><td>True       </td><td>(1, 100, 100)</td><td>float64</td><td>[[[5.52816127e-01, 0.00000000e+00, 0.00000000e+00...</td></tr>\n",
-=======
        "<tr><td>SVGP.kernel.variance    </td><td>Parameter</td><td>Softplus      </td><td>       </td><td>True       </td><td>()           </td><td>float64</td><td>3.183617057941063                                   </td></tr>\n",
        "<tr><td>SVGP.kernel.lengthscale </td><td>Parameter</td><td>Softplus      </td><td>       </td><td>True       </td><td>()           </td><td>float64</td><td>5.3297055673010805                                  </td></tr>\n",
        "<tr><td>SVGP.inducing_variable.Z</td><td>Parameter</td><td>              </td><td>       </td><td>False      </td><td>(100, 784)   </td><td>float64</td><td>[[0., 0., 0....                                     </td></tr>\n",
        "<tr><td>SVGP.q_mu               </td><td>Parameter</td><td>              </td><td>       </td><td>True       </td><td>(100, 1)     </td><td>float64</td><td>[[0.60702363...                                     </td></tr>\n",
        "<tr><td>SVGP.q_sqrt             </td><td>Parameter</td><td>FillTriangular</td><td>       </td><td>True       </td><td>(1, 100, 100)</td><td>float64</td><td>[[[5.82380861e-01, 0.00000000e+00, 0.00000000e+00...</td></tr>\n",
->>>>>>> 836562c7
        "</tbody>\n",
        "</table>"
       ],
@@ -501,21 +445,12 @@
        "<tr><th>name                            </th><th>class    </th><th>transform              </th><th>prior  </th><th>trainable  </th><th>shape      </th><th>dtype  </th><th>value                                               </th></tr>\n",
        "</thead>\n",
        "<tbody>\n",
-<<<<<<< HEAD
-       "<tr><td>SVGP.kernel.basekern.variance   </td><td>Parameter</td><td>Sigmoid + AffineScalar </td><td>       </td><td>True       </td><td>()         </td><td>float64</td><td>99.99408195639093                                   </td></tr>\n",
-       "<tr><td>SVGP.kernel.basekern.lengthscale</td><td>Parameter</td><td>Softplus + AffineScalar</td><td>       </td><td>True       </td><td>()         </td><td>float64</td><td>0.18206481727107152                                 </td></tr>\n",
-       "<tr><td>SVGP.kernel.weights             </td><td>Parameter</td><td>Sigmoid + AffineScalar </td><td>       </td><td>True       </td><td>(676,)     </td><td>float64</td><td>[0.71897672, 0.71897672, 0.69626364...              </td></tr>\n",
-       "<tr><td>SVGP.inducing_variable.Z        </td><td>Parameter</td><td>                       </td><td>       </td><td>False      </td><td>(45, 9)    </td><td>float64</td><td>[[0., 0., 0....                                     </td></tr>\n",
-       "<tr><td>SVGP.q_mu                       </td><td>Parameter</td><td>                       </td><td>       </td><td>True       </td><td>(45, 1)    </td><td>float64</td><td>[[0.03065722...                                     </td></tr>\n",
-       "<tr><td>SVGP.q_sqrt                     </td><td>Parameter</td><td>FillTriangular         </td><td>       </td><td>True       </td><td>(1, 45, 45)</td><td>float64</td><td>[[[2.68651724e-02, 0.00000000e+00, 0.00000000e+00...</td></tr>\n",
-=======
        "<tr><td>SVGP.kernel.basekern.variance   </td><td>Parameter</td><td>Sigmoid + AffineScalar </td><td>       </td><td>True       </td><td>()         </td><td>float64</td><td>99.98262194673244                                   </td></tr>\n",
        "<tr><td>SVGP.kernel.basekern.lengthscale</td><td>Parameter</td><td>Softplus + AffineScalar</td><td>       </td><td>True       </td><td>()         </td><td>float64</td><td>0.056380778206939666                                </td></tr>\n",
        "<tr><td>SVGP.kernel.weights             </td><td>Parameter</td><td>Sigmoid + AffineScalar </td><td>       </td><td>True       </td><td>(676,)     </td><td>float64</td><td>[0.79918936, 0.79918936, 0.79918936...              </td></tr>\n",
        "<tr><td>SVGP.inducing_variable.Z        </td><td>Parameter</td><td>                       </td><td>       </td><td>False      </td><td>(45, 9)    </td><td>float64</td><td>[[0., 0., 0....                                     </td></tr>\n",
        "<tr><td>SVGP.q_mu                       </td><td>Parameter</td><td>                       </td><td>       </td><td>True       </td><td>(45, 1)    </td><td>float64</td><td>[[1.39751502e-02...                                 </td></tr>\n",
        "<tr><td>SVGP.q_sqrt                     </td><td>Parameter</td><td>FillTriangular         </td><td>       </td><td>True       </td><td>(1, 45, 45)</td><td>float64</td><td>[[[2.20103875e-02, 0.00000000e+00, 0.00000000e+00...</td></tr>\n",
->>>>>>> 836562c7
        "</tbody>\n",
        "</table>"
       ],
@@ -559,11 +494,7 @@
    "name": "python",
    "nbconvert_exporter": "python",
    "pygments_lexer": "ipython3",
-<<<<<<< HEAD
-   "version": "3.7.6"
-=======
    "version": "3.7.5"
->>>>>>> 836562c7
   }
  },
  "nbformat": 4,
