import numpy as np
import tensorflow as tf


class Transform(object):
    def forward(self, x):
        """
        Map from the free-space to the variable space, using numpy
        """
        raise NotImplementedError

    def backward(self, y):
        """
        Map from the variable-space to the free space, using numpy
        """
        raise NotImplementedError

    def tf_forward(self, x):
        """
        Map from the free-space to the variable space, using tensorflow
        """
        raise NotImplementedError

    def tf_log_jacobian(self, x):
        """
        Return the log jacobian of the tf_forward mapping.

        Note that we *could* do this using a tf manipluation of
        self.tf_forward, but tensorflow may have difficulty: it doesn't have a
        jacaobian at time of writing.  We do this in the tests to make sure the
        implementation is correct.
        """
        raise NotImplementedError

    def __str__(self):
        """
        A short string desscribing the nature of the constraint
        """
        raise NotImplementedError


class Identity(Transform):
    def tf_forward(self, x):
        return tf.identity(x)

    def forward(self, x):
        return x

    def backward(self, y):
        return y

    def tf_log_jacobian(self, x):
        return tf.zeros((1,), tf.float64)

    def __str__(self):
        return '(none)'


class Exp(Transform):
    def tf_forward(self, x):
        return tf.exp(x)

    def forward(self, x):
        return np.exp(x)

    def backward(self, y):
        return np.log(y)

    def tf_log_jacobian(self, x):
        return tf.reduce_sum(x)

    def __str__(self):
        return '+ve'


class Log1pe(Transform):
    """
    A transform of the form

       y = \log ( 1 + \exp(x))

    x is a free variable, y is always positive.
    """
    def forward(self, x):
        return np.log(1. + np.exp(x))

    def tf_forward(self, x):
        one = 0. * x + 1.  # ensures shape
        return tf.log(one + tf.exp(x))

    def tf_log_jacobian(self, x):
        return -tf.reduce_sum(tf.log(1. + tf.exp(-x)))

    def backward(self, y):
        return np.log(np.exp(y) - np.ones(1))

    def __str__(self):
        return '+ve'

<<<<<<< HEAD

class Logistic(Transform):
    def __init__(self, a, b):
        Transform.__init__(self)
        assert b > a
        self.a, self.b = a, b

    def tf_forward(self, x):
        ex = tf.exp(-x)
        return self.a + (self.b-self.a) / (1. + ex)

    def forward(self, x):
        ex = np.exp(-x)
        return self.a + (self.b-self.a) / (1. + ex)

    def backward(self, y):
        return -np.log((self.b - self.a) / (y - self.a) - 1.)

    def tf_log_jacobian(self, x):
        return x - 2. * tf.log(tf.exp(x) + 1.) + tf.log(self.b - self.a)

    def __str__(self):
        return '[' + str(self.a) + ', ' + str(self.b) + ']'

=======
>>>>>>> 3d697277
positive = Log1pe()<|MERGE_RESOLUTION|>--- conflicted
+++ resolved
@@ -97,7 +97,6 @@
     def __str__(self):
         return '+ve'
 
-<<<<<<< HEAD
 
 class Logistic(Transform):
     def __init__(self, a, b):
@@ -122,6 +121,5 @@
     def __str__(self):
         return '[' + str(self.a) + ', ' + str(self.b) + ']'
 
-=======
->>>>>>> 3d697277
+
 positive = Log1pe()