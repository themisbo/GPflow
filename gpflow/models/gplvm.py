# Copyright 2016 the GPflow authors.
#
# Licensed under the Apache License, Version 2.0 (the "License");
# you may not use this file except in compliance with the License.
# You may obtain a copy of the License at
#
# http://www.apache.org/licenses/LICENSE-2.0
#
# Unless required by applicable law or agreed to in writing, software
# distributed under the License is distributed on an "AS IS" BASIS,
# WITHOUT WARRANTIES OR CONDITIONS OF ANY KIND, either express or implied.
# See the License for the specific language governing permissions and
# limitations under the License.

from typing import Optional

import numpy as np
import tensorflow as tf

from .. import covariances, kernels, likelihoods
from ..base import Parameter
from ..config import default_float, default_jitter
from ..expectations import expectation
from ..kernels import Kernel
from ..mean_functions import MeanFunction, Zero
from ..probability_distributions import DiagonalGaussian
from ..utilities import positive
from ..utilities.ops import pca_reduce
from .gpr import GPR
from .model import InputData, GPModel
from .util import inducingpoint_wrapper


class GPLVM(GPR):
    """
    Standard GPLVM where the likelihood can be optimised with respect to the latent X.
    """
    def __init__(self,
                 data: InputData,
                 latent_dim: int,
                 x_data_mean: Optional[tf.Tensor] = None,
                 kernel: Optional[Kernel] = None,
                 mean_function: Optional[MeanFunction] = None):
        """
        Initialise GPLVM object. This method only works with a Gaussian likelihood.

        :param data: y data matrix, size N (number of points) x D (dimensions)
        :param latent_dim: the number of latent dimensions (Q)
        :param x_data_mean: latent positions ([N, Q]), for the initialisation of the latent space.
        :param kernel: kernel specification, by default Squared Exponential
        :param mean_function: mean function, by default None.
        """
        if x_data_mean is None:
            x_data_mean = pca_reduce(data, latent_dim)

        num_latent = x_data_mean.shape[1]
        if num_latent != latent_dim:
            msg = 'Passed in number of latent {0} does not match initial X {1}.'
            raise ValueError(msg.format(latent_dim, num_latent))

        if mean_function is None:
            mean_function = Zero()

        if kernel is None:
            kernel = kernels.SquaredExponential(lengthscale=tf.ones((latent_dim, )))

        if data.shape[1] < num_latent:
            raise ValueError('More latent dimensions than observed.')

        gpr_data = (Parameter(x_data_mean), data)
        super().__init__(gpr_data, kernel, mean_function=mean_function)


class BayesianGPLVM(GPModel):
    def __init__(self,
                 data: InputData,
                 x_data_mean: tf.Tensor,
                 x_data_var: tf.Tensor,
                 kernel: Kernel,
                 num_inducing_variables: Optional[int] = None,
                 inducing_variable=None,
                 x_prior_mean=None,
                 x_prior_var=None):
        """
        Initialise Bayesian GPLVM object. This method only works with a Gaussian likelihood.

        :param data: data matrix, size N (number of points) x D (dimensions)
        :param x_data_mean: initial latent positions, size N (number of points) x Q (latent dimensions).
        :param x_data_var: variance of latent positions ([N, Q]), for the initialisation of the latent space.
        :param kernel: kernel specification, by default Squared Exponential
        :param num_inducing_variables: number of inducing points, M
        :param inducing_variable: matrix of inducing points, size M (inducing points) x Q (latent dimensions). By default
            random permutation of x_data_mean.
        :param x_prior_mean: prior mean used in KL term of bound. By default 0. Same size as x_data_mean.
        :param x_prior_var: pripor variance used in KL term of bound. By default 1.
        """
        super().__init__(kernel, likelihoods.Gaussian())
        self.data = data
        assert x_data_var.ndim == 2

        self.x_data_mean = Parameter(x_data_mean)
        self.x_data_var = Parameter(x_data_var, transform=positive())

        self.num_data, self.num_latent = x_data_mean.shape
        self.output_dim = data.shape[-1]

        assert np.all(x_data_mean.shape == x_data_var.shape)
        assert x_data_mean.shape[0] == data.shape[0], 'X mean and Y must be same size.'
        assert x_data_var.shape[0] == data.shape[0], 'X var and Y must be same size.'

        if (inducing_variable is None) == (num_inducing_variables is None):
            raise ValueError("BayesianGPLVM needs exactly one of `inducing_variable` and `num_inducing_variables`")

        if inducing_variable is None:
            # By default we initialize by subset of initial latent points
            inducing_variable = np.random.permutation(x_data_mean.copy())[:num_inducing_variables]

        self.inducing_variable = inducingpoint_wrapper(inducing_variable)

        assert x_data_mean.shape[1] == self.num_latent

        # deal with parameters for the prior mean variance of X
        if x_prior_mean is None:
            x_prior_mean = tf.zeros((self.num_data, self.num_latent), dtype=default_float())
        if x_prior_var is None:
            x_prior_var = tf.ones((self.num_data, self.num_latent))

        self.x_prior_mean = tf.convert_to_tensor(np.atleast_1d(x_prior_mean), dtype=default_float())
        self.x_prior_var = tf.convert_to_tensor(np.atleast_1d(x_prior_var), dtype=default_float())

        assert self.x_prior_mean.shape[0] == self.num_data
        assert self.x_prior_mean.shape[1] == self.num_latent
        assert self.x_prior_var.shape[0] == self.num_data
        assert self.x_prior_var.shape[1] == self.num_latent

    @property
    def has_own_data(self):
        return True

    def training_loss(self, data: Optional[InputData] = None):
        return - (self.elbo(data) + self.log_prior())

    def elbo(self, data: Optional[InputData] = None):
        """
        Construct a tensorflow function to compute the bound on the marginal
        likelihood.
        """
        y_data = data if data is not None else self.data

        pX = DiagonalGaussian(self.x_data_mean, self.x_data_var)

        num_inducing = len(self.inducing_variable)
        psi0 = tf.reduce_sum(expectation(pX, self.kernel))
        psi1 = expectation(pX, (self.kernel, self.inducing_variable))
        psi2 = tf.reduce_sum(expectation(pX, (self.kernel, self.inducing_variable),
                                         (self.kernel, self.inducing_variable)),
                             axis=0)
        cov_uu = covariances.Kuu(self.inducing_variable, self.kernel, jitter=default_jitter())
        L = tf.linalg.cholesky(cov_uu)
        sigma2 = self.likelihood.variance
        sigma = tf.sqrt(sigma2)

        # Compute intermediate matrices
        A = tf.linalg.triangular_solve(L, tf.transpose(psi1), lower=True) / sigma
        tmp = tf.linalg.triangular_solve(L, psi2, lower=True)
        AAT = tf.linalg.triangular_solve(L, tf.transpose(tmp), lower=True) / sigma2
        B = AAT + tf.eye(num_inducing, dtype=default_float())
        LB = tf.linalg.cholesky(B)
        log_det_B = 2. * tf.reduce_sum(tf.math.log(tf.linalg.diag_part(LB)))
        c = tf.linalg.triangular_solve(LB, tf.linalg.matmul(A, y_data), lower=True) / sigma

        # KL[q(x) || p(x)]
        dx_data_var = self.x_data_var if self.x_data_var.shape.ndims == 2 else tf.linalg.diag_part(self.x_data_var)
        NQ = tf.cast(tf.size(self.x_data_mean), default_float())
        D = tf.cast(tf.shape(y_data)[1], default_float())
        KL = -0.5 * tf.reduce_sum(tf.math.log(dx_data_var))
        KL += 0.5 * tf.reduce_sum(tf.math.log(self.x_prior_var))
        KL -= 0.5 * NQ
        KL += 0.5 * tf.reduce_sum((tf.square(self.x_data_mean - self.x_prior_mean) + dx_data_var) / self.x_prior_var)

        # compute log marginal bound
        ND = tf.cast(tf.size(y_data), default_float())
        bound = -0.5 * ND * tf.math.log(2 * np.pi * sigma2)
        bound += -0.5 * D * log_det_B
        bound += -0.5 * tf.reduce_sum(tf.square(y_data)) / sigma2
        bound += 0.5 * tf.reduce_sum(tf.square(c))
        bound += -0.5 * D * (tf.reduce_sum(psi0) / sigma2 - tf.reduce_sum(tf.linalg.diag_part(AAT)))
        bound -= KL
        return bound

    def predict_f(self, predict_at: tf.Tensor, full_cov: bool = False, full_output_cov: bool = False):
        """
        Compute the mean and variance of the latent function at some new points.
        Note that this is very similar to the SGPR prediction, for which
        there are notes in the SGPR notebook.

        Note: This model does not allow full output covariances.

        :param predict_at: Point to predict at.
        """
        if full_output_cov:
            raise NotImplementedError

        pX = DiagonalGaussian(self.x_data_mean, self.x_data_var)

        y_data = self.data
        num_inducing = len(self.inducing_variable)
        psi1 = expectation(pX, (self.kernel, self.inducing_variable))
        psi2 = tf.reduce_sum(expectation(pX, (self.kernel, self.inducing_variable),
                                         (self.kernel, self.inducing_variable)),
                             axis=0)
        jitter = default_jitter()
        Kus = covariances.Kuf(self.inducing_variable, self.kernel, predict_at)
        sigma2 = self.likelihood.variance
        sigma = tf.sqrt(sigma2)
        L = tf.linalg.cholesky(covariances.Kuu(self.inducing_variable, self.kernel, jitter=jitter))

        A = tf.linalg.triangular_solve(L, tf.transpose(psi1), lower=True) / sigma
        tmp = tf.linalg.triangular_solve(L, psi2, lower=True)
        AAT = tf.linalg.triangular_solve(L, tf.transpose(tmp), lower=True) / sigma2
        B = AAT + tf.eye(num_inducing, dtype=default_float())
        LB = tf.linalg.cholesky(B)
        c = tf.linalg.triangular_solve(LB, tf.linalg.matmul(A, y_data), lower=True) / sigma
        tmp1 = tf.linalg.triangular_solve(L, Kus, lower=True)
        tmp2 = tf.linalg.triangular_solve(LB, tmp1, lower=True)
        mean = tf.linalg.matmul(tmp2, c, transpose_a=True)
        if full_cov:
            var = self.kernel(predict_at) + tf.linalg.matmul(tmp2, tmp2, transpose_a=True) \
                  - tf.linalg.matmul(tmp1, tmp1, transpose_a=True)
            shape = tf.stack([1, 1, tf.shape(y_data)[1]])
            var = tf.tile(tf.expand_dims(var, 2), shape)
        else:
            var = self.kernel(predict_at, full=False) + tf.reduce_sum(tf.square(tmp2), 0) - tf.reduce_sum(
                tf.square(tmp1), 0)
            shape = tf.stack([1, tf.shape(y_data)[1]])
            var = tf.tile(tf.expand_dims(var, 1), shape)
        return mean + self.mean_function(predict_at), var

<<<<<<< HEAD
    def predict_log_density(self, data: InputData):
=======
    def predict_log_density(self, data: tf.Tensor):
>>>>>>> f8ee0932
        raise NotImplementedError<|MERGE_RESOLUTION|>--- conflicted
+++ resolved
@@ -236,9 +236,5 @@
             var = tf.tile(tf.expand_dims(var, 1), shape)
         return mean + self.mean_function(predict_at), var
 
-<<<<<<< HEAD
     def predict_log_density(self, data: InputData):
-=======
-    def predict_log_density(self, data: tf.Tensor):
->>>>>>> f8ee0932
         raise NotImplementedError