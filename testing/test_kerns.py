--- conflicted
+++ resolved
@@ -2,7 +2,7 @@
 import tensorflow as tf
 import numpy as np
 import unittest
-from .reference import *
+from reference import *
 
 
 class TestRbf(unittest.TestCase):
@@ -17,13 +17,8 @@
         x_free = tf.placeholder('float64')
         kernel.make_tf_array(x_free)
         X = tf.placeholder('float64')
-<<<<<<< HEAD
         X_data = rng.randn(3, 1)
         reference_gram_matrix = referenceRbfKernel(X_data, lengthScale, variance)
-=======
-        X_data = rng.randn( 3, 1 )
-        reference_gram_matrix =  referenceRbfKernel(X_data, lengthScale, variance)
->>>>>>> b22c78a4
 
         with kernel.tf_mode():
             gram_matrix = tf.Session().run(kernel.K(X), feed_dict={x_free: kernel.get_free_state(), X: X_data})
