--- conflicted
+++ resolved
@@ -1,11 +1,8 @@
-<<<<<<< HEAD
-=======
 # Release 0.5
  - bugfix for log_jacobian in transforms
 
->>>>>>> ce5ad7ea
 # Release 0.4.1
- - Different variants of `gauss_kl_*` are now deprecated in favour of a unified `gauss_kl` implementation 
+ - Different variants of `gauss_kl_*` are now deprecated in favour of a unified `gauss_kl` implementation
 
 # Release 0.4.0
  - Rename python package name to `gpflow`.
