# Copyright 2016 James Hensman, alexggmatthews
#
# Licensed under the Apache License, Version 2.0 (the "License");
# you may not use this file except in compliance with the License.
# You may obtain a copy of the License at
#
# http://www.apache.org/licenses/LICENSE-2.0
#
# Unless required by applicable law or agreed to in writing, software
# distributed under the License is distributed on an "AS IS" BASIS,
# WITHOUT WARRANTIES OR CONDITIONS OF ANY KIND, either express or implied.
# See the License for the specific language governing permissions and
# limitations under the License.

# -*- coding: utf-8 -*-


import tensorflow as tf

from . import settings
from .decors import name_scope


@name_scope()
def gauss_kl(q_mu, q_sqrt, K=None):
    """
    Compute the KL divergence KL[q || p] between

          q(x) = N(q_mu, q_sqrt^2)
    and
          p(x) = N(0, K)

    We assume N multiple independent distributions, given by the columns of
    q_mu and the last dimension of q_sqrt. Returns the sum of the divergences.

    q_mu is a matrix (M x L), each column contains a mean.

<<<<<<< HEAD
    q_sqrt can be a 3D tensor (N x M x M), each matrix within is a lower
=======
    q_sqrt can be a 3D tensor (L xM x M), each matrix within is a lower
>>>>>>> c283fecb
        triangular square-root matrix of the covariance of q.
    q_sqrt can be a matrix (M x L), each column represents the diagonal of a
        square-root matrix of the covariance of q.

    K is the covariance of p.
    It is a positive definite matrix (M x M) or a tensor of stacked such matrices (L x M x M)
    If K is None, compute the KL divergence to p(x) = N(0, I) instead.
    """

    white = K is None
    diag = q_sqrt.get_shape().ndims == 2

    M, B = tf.shape(q_mu)[0], tf.shape(q_mu)[1]

    if white:
        alpha = q_mu  # M x B
    else:
        batch = K.get_shape().ndims == 3

        Lp = tf.cholesky(K)  # B x M x M or M x M
        q_mu = tf.transpose(q_mu)[:, :, None] if batch else q_mu  # B x M x 1 or M x B
        alpha = tf.matrix_triangular_solve(Lp, q_mu, lower=True)  # B x M x 1 or M x B

    if diag:
        Lq = Lq_diag = q_sqrt
        Lq_full = tf.matrix_diag(tf.transpose(q_sqrt))  # B x M x M
    else:
        Lq = Lq_full = tf.matrix_band_part(q_sqrt, -1, 0)  # force lower triangle # B x M x M
        Lq_diag = tf.matrix_diag_part(Lq)  # M x B

    # Mahalanobis term: μqᵀ Σp⁻¹ μq
    mahalanobis = tf.reduce_sum(tf.square(alpha))

    # Constant term: - B * M
    constant = - tf.size(q_mu, out_type=settings.float_type)

    # Log-determinant of the covariance of q(x):
    logdet_qcov = tf.reduce_sum(tf.log(tf.square(Lq_diag)))

    # Trace term: tr(Σp⁻¹ Σq)
    if white:
        trace = tf.reduce_sum(tf.square(Lq))
    else:
        if diag and not batch:
            # K is M x M and q_sqrt is M x B: fast specialisation
            LpT = tf.transpose(Lp)  # M x M
            Lp_inv = tf.matrix_triangular_solve(Lp, tf.eye(M, dtype=settings.float_type),lower=True)  # M x M
            K_inv = tf.matrix_diag_part(tf.matrix_triangular_solve(LpT, Lp_inv, lower=False))[:, None]  # M x M -> M x 1
            trace = tf.reduce_sum(K_inv * tf.square(q_sqrt))
        else:
            # TODO: broadcast instead of tile when tf allows (not implemented in tf <= 1.6.0)
            Lp_full = Lp if batch else tf.tile(tf.expand_dims(Lp, 0), [B, 1, 1])
            LpiLq = tf.matrix_triangular_solve(Lp_full, Lq_full, lower=True)
            trace = tf.reduce_sum(tf.square(LpiLq))

    twoKL = mahalanobis + constant - logdet_qcov + trace

    # Log-determinant of the covariance of p(x):
    if not white:
        log_sqdiag_Lp = tf.log(tf.square(tf.matrix_diag_part(Lp)))
        sum_log_sqdiag_Lp = tf.reduce_sum(log_sqdiag_Lp)
        # If K is B x M x M, num_latent is no longer implicit, no need to multiply the single kernel logdet
        scale = 1.0 if batch else tf.cast(B, settings.float_type)
        twoKL += scale * sum_log_sqdiag_Lp

    return 0.5 * twoKL<|MERGE_RESOLUTION|>--- conflicted
+++ resolved
@@ -35,11 +35,7 @@
 
     q_mu is a matrix (M x L), each column contains a mean.
 
-<<<<<<< HEAD
-    q_sqrt can be a 3D tensor (N x M x M), each matrix within is a lower
-=======
-    q_sqrt can be a 3D tensor (L xM x M), each matrix within is a lower
->>>>>>> c283fecb
+    q_sqrt can be a 3D tensor (L x M x M), each matrix within is a lower
         triangular square-root matrix of the covariance of q.
     q_sqrt can be a matrix (M x L), each column represents the diagonal of a
         square-root matrix of the covariance of q.
