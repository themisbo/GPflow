# Copyright 2016 James Hensman, Mark van der Wilk, Valentine Svensson, alexggmatthews, fujiisoup
#
# Licensed under the Apache License, Version 2.0 (the "License");
# you may not use this file except in compliance with the License.
# You may obtain a copy of the License at
#
# http://www.apache.org/licenses/LICENSE-2.0
#
# Unless required by applicable law or agreed to in writing, software
# distributed under the License is distributed on an "AS IS" BASIS,
# WITHOUT WARRANTIES OR CONDITIONS OF ANY KIND, either express or implied.
# See the License for the specific language governing permissions and
# limitations under the License.

import abc
from typing import Optional, Tuple, TypeVar

import numpy as np
import tensorflow as tf

<<<<<<< HEAD
from ..base import Module
from ..config import default_float, default_jitter
from ..kernels import Kernel
from ..likelihoods import Likelihood
from ..mean_functions import MeanFunction, Zero
from ..utilities import ops
=======
from .. import settings
from ..core.compilable import Build
from ..params import Parameterized, DataHolder
from ..decors import autoflow
from ..mean_functions import Zero
from ..likelihoods import SwitchedLikelihood
>>>>>>> 44989ecc

Data = TypeVar('Data', Tuple[tf.Tensor, tf.Tensor], tf.Tensor)
DataPoint = tf.Tensor
MeanAndVariance = Tuple[tf.Tensor, tf.Tensor]


class BayesianModel(Module):
    """ Bayesian model. """

    def neg_log_marginal_likelihood(self, *args, **kwargs) -> tf.Tensor:
        return -(self.log_likelihood(*args, **kwargs) + self.log_prior())

    def log_prior(self) -> tf.Tensor:
        if len(self.variables) == 0:
            return tf.convert_to_tensor(0., dtype=default_float())
        return tf.add_n([p.log_prior() for p in self.trainable_parameters])

    @abc.abstractmethod
<<<<<<< HEAD
    def log_likelihood(self, *args, **kwargs) -> tf.Tensor:
        pass


class GPModel(BayesianModel):
    r"""
    A stateless base class for Gaussian process models, that is, those of the form
=======
    def _build_likelihood(self):
        pass


class GPModel(Model):
    r"""
    A base class for Gaussian process models, that is, those of the form
>>>>>>> 44989ecc

    .. math::
       :nowrap:

       \begin{align}
       \theta & \sim p(\theta) \\
       f       & \sim \mathcal{GP}(m(x), k(x, x'; \theta)) \\
       f_i       & = f(x_i) \\
       y_i\,|\,f_i     & \sim p(y_i|f_i)
       \end{align}

    This class mostly adds functionality to compile predictions. To use it,
    inheriting classes must define a predict_f function, which computes
    the means and variances of the latent function. Its usage is similar to log_likelihood in the
    Model class.

    These predictions are then pushed through the likelihood to obtain means
    and variances of held out data, self.predict_y.

    The predictions can also be used to compute the (log) density of held-out
    data via self.predict_log_density.

    """

<<<<<<< HEAD
    def __init__(self,
                 kernel: Kernel,
                 likelihood: Likelihood,
                 mean_function: Optional[MeanFunction] = None,
                 num_latent: int = 1):
        super().__init__()
        self.num_latent = num_latent
        # TODO(@awav): Why is this here when MeanFunction does not have a __len__ method
        if mean_function is None:
            mean_function = Zero()
        self.mean_function = mean_function
        self.kernel = kernel
=======
    def __init__(self, X, Y, kern, likelihood, mean_function,
                 num_latent=None, name=None):
        super(GPModel, self).__init__(name=name)
        if num_latent is None:
            # Note: It's not nice for `Model` to need to be aware of specific
            # likelihoods as here. However, `num_latent` is a bit more broken
            # in general, specifically regarding multioutput kernels. We
            # should fix this in the future.
            # It also has slightly problematic assumptions re the output
            # dimensions of mean_function.
            num_latent = Y.shape[1]
            if isinstance(likelihood, SwitchedLikelihood):
                # the SwitchedLikelihood partitions/stitches based on the last
                # column in Y, but we should not add a separate latent GP for
                # this! hence decrement by 1
                assert num_latent >= 2
                num_latent -= 1

        self.num_latent = num_latent
        self.mean_function = mean_function or Zero(output_dim=self.num_latent)
        self.kern = kern
>>>>>>> 44989ecc
        self.likelihood = likelihood

    @abc.abstractmethod
    def predict_f(self, predict_at: DataPoint, full_cov: bool = False,
                  full_output_cov: bool = False) -> MeanAndVariance:
        pass

    def predict_f_samples(self,
                          predict_at: DataPoint,
                          num_samples: int = 1,
                          full_cov: bool = True,
                          full_output_cov: bool = False) -> tf.Tensor:
        """
        Produce samples from the posterior latent function(s) at the input points.
        """
<<<<<<< HEAD
        mu, var = self.predict_f(predict_at, full_cov=full_cov)  # [N, P], [P, N, N]
        num_latent = var.shape[0]
        num_elems = var.shape[1]
        var_jitter = ops.add_to_diagonal(var, default_jitter())
        L = tf.linalg.cholesky(var_jitter)  # [P, N, N]
        V = tf.random.normal([num_latent, num_elems, num_samples], dtype=mu.dtype)  # [P, N, S]
        LV = L @ V  # [P, N, S]
        mu_t = tf.linalg.adjoint(mu)  # [P, N]
        return tf.transpose(mu_t[..., np.newaxis] + LV)  # [S, N, P]

    def predict_y(self, predict_at: DataPoint, full_cov: bool = False,
                  full_output_cov: bool = False) -> MeanAndVariance:
=======
        mu, var = self._build_predict(Xnew, full_cov=True)  # N x P, # P x N x N
        jitter = tf.eye(tf.shape(mu)[0], dtype=settings.float_type) * settings.jitter
        samples = []
        for i in range(self.num_latent):
            L = tf.cholesky(var[i, :, :] + jitter)
            shape = tf.stack([tf.shape(L)[0], num_samples])
            V = tf.random_normal(shape, dtype=settings.float_type)
            samples.append(mu[:, i:i + 1] + tf.matmul(L, V))
        return tf.transpose(tf.stack(samples))

    @autoflow((settings.float_type, [None, None]))
    def predict_y(self, Xnew):
>>>>>>> 44989ecc
        """
        Compute the mean and variance of the held-out data at the input points.
        """
        f_mean, f_var = self.predict_f(predict_at, full_cov=full_cov, full_output_cov=full_output_cov)
        return self.likelihood.predict_mean_and_var(f_mean, f_var)

    def predict_log_density(self, data: Data, full_cov: bool = False, full_output_cov: bool = False):
        """
        Compute the log density of the data at the new data points.
        """
<<<<<<< HEAD
        x, y = data
        f_mean, f_var = self.predict_f(x, full_cov=full_cov, full_output_cov=full_output_cov)
        return self.likelihood.predict_density(f_mean, f_var, y)
=======
        pred_f_mean, pred_f_var = self._build_predict(Xnew)
        return self.likelihood.predict_density(pred_f_mean, pred_f_var, Ynew)

    @abc.abstractmethod
    def _build_predict(self, *args, **kwargs):
        pass
>>>>>>> 44989ecc
<|MERGE_RESOLUTION|>--- conflicted
+++ resolved
@@ -13,53 +13,91 @@
 # limitations under the License.
 
 import abc
-from typing import Optional, Tuple, TypeVar
 
 import numpy as np
 import tensorflow as tf
 
-<<<<<<< HEAD
-from ..base import Module
-from ..config import default_float, default_jitter
-from ..kernels import Kernel
-from ..likelihoods import Likelihood
-from ..mean_functions import MeanFunction, Zero
-from ..utilities import ops
-=======
 from .. import settings
 from ..core.compilable import Build
 from ..params import Parameterized, DataHolder
 from ..decors import autoflow
 from ..mean_functions import Zero
 from ..likelihoods import SwitchedLikelihood
->>>>>>> 44989ecc
-
-Data = TypeVar('Data', Tuple[tf.Tensor, tf.Tensor], tf.Tensor)
-DataPoint = tf.Tensor
-MeanAndVariance = Tuple[tf.Tensor, tf.Tensor]
-
-
-class BayesianModel(Module):
-    """ Bayesian model. """
-
-    def neg_log_marginal_likelihood(self, *args, **kwargs) -> tf.Tensor:
-        return -(self.log_likelihood(*args, **kwargs) + self.log_prior())
-
-    def log_prior(self) -> tf.Tensor:
-        if len(self.variables) == 0:
-            return tf.convert_to_tensor(0., dtype=default_float())
-        return tf.add_n([p.log_prior() for p in self.trainable_parameters])
+
+
+class Model(Parameterized):
+    def __init__(self, name=None):
+        """
+        Name is a string describing this model.
+        """
+        super(Model, self).__init__(name=name)
+        self._objective = None
+        self._likelihood_tensor = None
+
+    @property
+    def objective(self):
+        return self._objective
+
+    @property
+    def likelihood_tensor(self):
+        return self._likelihood_tensor
+
+    @autoflow()
+    def compute_log_prior(self):
+        """Compute the log prior of the model."""
+        return self.prior_tensor
+
+    @autoflow()
+    def compute_log_likelihood(self):
+        """Compute the log likelihood of the model."""
+        return self.likelihood_tensor
+
+    def is_built(self, graph):
+        is_built = super().is_built(graph)
+        if is_built is not Build.YES:
+            return is_built
+        if self._likelihood_tensor is None:
+            return Build.NO
+        return Build.YES
+
+    def build_objective(self):
+        likelihood = self._build_likelihood()
+        priors = []
+        for param in self.parameters:
+            unconstrained = param.unconstrained_tensor
+            constrained = param._build_constrained(unconstrained)
+            priors.append(param._build_prior(unconstrained, constrained))
+        prior = self._build_prior(priors)
+        return self._build_objective(likelihood, prior)
+
+    def _clear(self):
+        super(Model, self)._clear()
+        self._likelihood_tensor = None
+        self._objective = None
+
+    def _build(self):
+        super(Model, self)._build()
+        likelihood = self._build_likelihood()
+        prior = self.prior_tensor
+        objective = self._build_objective(likelihood, prior)
+        self._likelihood_tensor = likelihood
+        self._objective = objective
+
+    def sample_feed_dict(self, sample):
+        tensor_feed_dict = {}
+        for param in self.parameters:
+            if not param.trainable: continue
+            constrained_value = sample[param.pathname]
+            unconstrained_value = param.transform.backward(constrained_value)
+            tensor = param.unconstrained_tensor
+            tensor_feed_dict[tensor] = unconstrained_value
+        return tensor_feed_dict
+
+    def _build_objective(self, likelihood_tensor, prior_tensor):
+        func = tf.add(likelihood_tensor, prior_tensor, name='nonneg_objective')
+        return tf.negative(func, name='objective')
 
     @abc.abstractmethod
-<<<<<<< HEAD
-    def log_likelihood(self, *args, **kwargs) -> tf.Tensor:
-        pass
-
-
-class GPModel(BayesianModel):
-    r"""
-    A stateless base class for Gaussian process models, that is, those of the form
-=======
     def _build_likelihood(self):
         pass
 
@@ -67,7 +105,6 @@
 class GPModel(Model):
     r"""
     A base class for Gaussian process models, that is, those of the form
->>>>>>> 44989ecc
 
     .. math::
        :nowrap:
@@ -80,32 +117,22 @@
        \end{align}
 
     This class mostly adds functionality to compile predictions. To use it,
-    inheriting classes must define a predict_f function, which computes
-    the means and variances of the latent function. Its usage is similar to log_likelihood in the
-    Model class.
+    inheriting classes must define a build_predict function, which computes
+    the means and variances of the latent function. This gets compiled
+    similarly to build_likelihood in the Model class.
 
     These predictions are then pushed through the likelihood to obtain means
     and variances of held out data, self.predict_y.
 
     The predictions can also be used to compute the (log) density of held-out
-    data via self.predict_log_density.
-
+    data via self.predict_density.
+
+    For handling another data (Xnew, Ynew), set the new value to self.X and self.Y
+
+    >>> m.X = Xnew
+    >>> m.Y = Ynew
     """
 
-<<<<<<< HEAD
-    def __init__(self,
-                 kernel: Kernel,
-                 likelihood: Likelihood,
-                 mean_function: Optional[MeanFunction] = None,
-                 num_latent: int = 1):
-        super().__init__()
-        self.num_latent = num_latent
-        # TODO(@awav): Why is this here when MeanFunction does not have a __len__ method
-        if mean_function is None:
-            mean_function = Zero()
-        self.mean_function = mean_function
-        self.kernel = kernel
-=======
     def __init__(self, X, Y, kern, likelihood, mean_function,
                  num_latent=None, name=None):
         super(GPModel, self).__init__(name=name)
@@ -127,36 +154,39 @@
         self.num_latent = num_latent
         self.mean_function = mean_function or Zero(output_dim=self.num_latent)
         self.kern = kern
->>>>>>> 44989ecc
         self.likelihood = likelihood
 
-    @abc.abstractmethod
-    def predict_f(self, predict_at: DataPoint, full_cov: bool = False,
-                  full_output_cov: bool = False) -> MeanAndVariance:
-        pass
-
-    def predict_f_samples(self,
-                          predict_at: DataPoint,
-                          num_samples: int = 1,
-                          full_cov: bool = True,
-                          full_output_cov: bool = False) -> tf.Tensor:
-        """
-        Produce samples from the posterior latent function(s) at the input points.
-        """
-<<<<<<< HEAD
-        mu, var = self.predict_f(predict_at, full_cov=full_cov)  # [N, P], [P, N, N]
-        num_latent = var.shape[0]
-        num_elems = var.shape[1]
-        var_jitter = ops.add_to_diagonal(var, default_jitter())
-        L = tf.linalg.cholesky(var_jitter)  # [P, N, N]
-        V = tf.random.normal([num_latent, num_elems, num_samples], dtype=mu.dtype)  # [P, N, S]
-        LV = L @ V  # [P, N, S]
-        mu_t = tf.linalg.adjoint(mu)  # [P, N]
-        return tf.transpose(mu_t[..., np.newaxis] + LV)  # [S, N, P]
-
-    def predict_y(self, predict_at: DataPoint, full_cov: bool = False,
-                  full_output_cov: bool = False) -> MeanAndVariance:
-=======
+        if isinstance(X, np.ndarray):
+            # X is a data matrix; each row represents one instance
+            X = DataHolder(X)
+        if isinstance(Y, np.ndarray):
+            # Y is a data matrix, rows correspond to the rows in X,
+            # columns are treated independently
+            Y = DataHolder(Y)
+        self.X, self.Y = X, Y
+
+    @autoflow((settings.float_type, [None, None]))
+    def predict_f(self, Xnew):
+        """
+        Compute the mean and variance of the latent function(s) at the points
+        Xnew.
+        """
+        return self._build_predict(Xnew)
+
+    @autoflow((settings.float_type, [None, None]))
+    def predict_f_full_cov(self, Xnew):
+        """
+        Compute the mean and covariance matrix of the latent function(s) at the
+        points Xnew.
+        """
+        return self._build_predict(Xnew, full_cov=True)
+
+    @autoflow((settings.float_type, [None, None]), (tf.int32, []))
+    def predict_f_samples(self, Xnew, num_samples):
+        """
+        Produce samples from the posterior latent function(s) at the points
+        Xnew.
+        """
         mu, var = self._build_predict(Xnew, full_cov=True)  # N x P, # P x N x N
         jitter = tf.eye(tf.shape(mu)[0], dtype=settings.float_type) * settings.jitter
         samples = []
@@ -169,26 +199,24 @@
 
     @autoflow((settings.float_type, [None, None]))
     def predict_y(self, Xnew):
->>>>>>> 44989ecc
-        """
-        Compute the mean and variance of the held-out data at the input points.
-        """
-        f_mean, f_var = self.predict_f(predict_at, full_cov=full_cov, full_output_cov=full_output_cov)
-        return self.likelihood.predict_mean_and_var(f_mean, f_var)
-
-    def predict_log_density(self, data: Data, full_cov: bool = False, full_output_cov: bool = False):
-        """
-        Compute the log density of the data at the new data points.
-        """
-<<<<<<< HEAD
-        x, y = data
-        f_mean, f_var = self.predict_f(x, full_cov=full_cov, full_output_cov=full_output_cov)
-        return self.likelihood.predict_density(f_mean, f_var, y)
-=======
+        """
+        Compute the mean and variance of held-out data at the points Xnew
+        """
+        pred_f_mean, pred_f_var = self._build_predict(Xnew)
+        return self.likelihood.predict_mean_and_var(pred_f_mean, pred_f_var)
+
+    @autoflow((settings.float_type, [None, None]), (settings.float_type, [None, None]))
+    def predict_density(self, Xnew, Ynew):
+        """
+        Compute the (log) density of the data Ynew at the points Xnew
+
+        Note that this computes the log density of the data individually,
+        ignoring correlations between them. The result is a matrix the same
+        shape as Ynew containing the log densities.
+        """
         pred_f_mean, pred_f_var = self._build_predict(Xnew)
         return self.likelihood.predict_density(pred_f_mean, pred_f_var, Ynew)
 
     @abc.abstractmethod
     def _build_predict(self, *args, **kwargs):
-        pass
->>>>>>> 44989ecc
+        pass