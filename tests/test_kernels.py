--- conflicted
+++ resolved
@@ -542,10 +542,7 @@
     X2 = rng.randn(5, 1)
 
     with pytest.raises(ValueError):
-<<<<<<< HEAD
         kernel(X, X2, diag=True)
-=======
-        kernel(X, X2, full=False)
 
 
 def test_periodic_active_dims_mismatch_check():
@@ -569,5 +566,4 @@
 
     base.active_dims = [3]
 
-    assert kernel.active_dims == base.active_dims
->>>>>>> 96d686f7
+    assert kernel.active_dims == base.active_dims