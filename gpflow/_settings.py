--- conflicted
+++ resolved
@@ -54,23 +54,23 @@
 
     @property
     def tf_float(self):
-<<<<<<< HEAD
-        warnings.warn('The tf_float is depricated and will be removed at GPflow 1.2.0 version.')
+        warnings.warn('The tf_float is depricated and will be removed at GPflow 1.2.0 version. Use float_type.')
         return self.float_type
 
     @property
     def tf_int(self):
-        warnings.warn('The tf_int is depricated and will be removed at GPflow 1.2.0 version.')
+        warnings.warn('The tf_int is depricated and will be removed at GPflow 1.2.0 version. Use int_type.')
         return self.int_type
-=======
-        warnings.warn('The tf_float is deprecated and will be removed at GPflow 1.2.0 version.')
-        return self.np_float
 
     @property
-    def tf_int(self):
-        warnings.warn('The tf_int is deprecated and will be removed at GPflow 1.2.0 version.')
-        return self.np_int
->>>>>>> f70e2dc8
+    def np_float(self):
+        warnings.warn('The np_float is depricated and will be removed at GPflow 1.2.0 version. Use float_type.')
+        return self.float_type
+
+    @property
+    def np_int(self):
+        warnings.warn('The np_int is depricated and will be removed at GPflow 1.2.0 version. Use int_type.')
+        return self.int_type
 
     @property
     def float_type(self):
